﻿// Copyright (c) AlphaSierraPapa for the SharpDevelop Team (for details please see \doc\copyright.txt)
// This code is distributed under MIT X11 license (for details please see \doc\license.txt)

using System.ComponentModel.Composition;
using System.Xml.Linq;

using ICSharpCode.ILSpy.Options;
using ICSharpCode.ILSpy.Util;

using TomsToolbox.Wpf;
using TomsToolbox.Wpf.Composition.Mef;

namespace TestPlugin
{
	[DataTemplate(typeof(CustomOptionsViewModel))]
	[PartCreationPolicy(CreationPolicy.NonShared)]
	partial class CustomOptionPage
	{
		public CustomOptionPage()
		{
			InitializeComponent();
		}
	}

	[ExportOptionPage(Order = 0)]
	[PartCreationPolicy(CreationPolicy.NonShared)]
	class CustomOptionsViewModel : ObservableObject, IOptionPage
	{
		private Options options;

		public string Title => "TestPlugin";

		public Options Options {
			get => options;
			set => SetProperty(ref options, value);
		}

		public void Load(SettingsSnapshot snapshot)
		{
			this.Options = snapshot.GetSettings<Options>();
		}

		public void LoadDefaults()
		{
<<<<<<< HEAD
			Options s = (Options)this.DataContext;
			// Save the options back into XML:
			XElement section = new XElement(ns + "CustomOptions");
			section.SetAttributeValue("useless1", s.UselessOption1);
			section.SetAttributeValue("useless2", s.UselessOption2);

			// Replace the existing section in the settings file, or add a new section,
			// if required.
			XElement? existingElement = root.Element(ns + "CustomOptions");
			if (existingElement != null)
				existingElement.ReplaceWith(section);
			else
				root.Add(section);
=======
			Options.LoadFromXml(new XElement("dummy"));
>>>>>>> f1051474
		}
	}

	class Options : ObservableObject, ISettingsSection
	{
		static readonly XNamespace ns = "http://www.ilspy.net/testplugin";

		bool uselessOption1;

		public bool UselessOption1 {
			get => uselessOption1;
			set => SetProperty(ref uselessOption1, value);
		}

		double uselessOption2;

		public double UselessOption2 {
			get => uselessOption2;
			set => SetProperty(ref uselessOption2, value);
		}

<<<<<<< HEAD
		public event PropertyChangedEventHandler? PropertyChanged;
=======
		public XName SectionName { get; } = ns + "CustomOptions";
>>>>>>> f1051474

		public void LoadFromXml(XElement e)
		{
			UselessOption1 = (bool?)e.Attribute("useless1") ?? false;
			UselessOption2 = (double?)e.Attribute("useless2") ?? 50.0;
		}

		public XElement SaveToXml()
		{
			var section = new XElement(SectionName);

			section.SetAttributeValue("useless1", UselessOption1);
			section.SetAttributeValue("useless2", UselessOption2);

			return section;
		}
	}
}<|MERGE_RESOLUTION|>--- conflicted
+++ resolved
@@ -42,23 +42,7 @@
 
 		public void LoadDefaults()
 		{
-<<<<<<< HEAD
-			Options s = (Options)this.DataContext;
-			// Save the options back into XML:
-			XElement section = new XElement(ns + "CustomOptions");
-			section.SetAttributeValue("useless1", s.UselessOption1);
-			section.SetAttributeValue("useless2", s.UselessOption2);
-
-			// Replace the existing section in the settings file, or add a new section,
-			// if required.
-			XElement? existingElement = root.Element(ns + "CustomOptions");
-			if (existingElement != null)
-				existingElement.ReplaceWith(section);
-			else
-				root.Add(section);
-=======
 			Options.LoadFromXml(new XElement("dummy"));
->>>>>>> f1051474
 		}
 	}
 
@@ -80,11 +64,7 @@
 			set => SetProperty(ref uselessOption2, value);
 		}
 
-<<<<<<< HEAD
-		public event PropertyChangedEventHandler? PropertyChanged;
-=======
 		public XName SectionName { get; } = ns + "CustomOptions";
->>>>>>> f1051474
 
 		public void LoadFromXml(XElement e)
 		{
