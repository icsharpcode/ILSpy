--- conflicted
+++ resolved
@@ -275,141 +275,91 @@
 
 		protected internal override void VisitStObj(StObj inst)
 		{
-<<<<<<< HEAD
 			inst.Value.AcceptVisitor(this);
 			if (IsParameterAssignment(inst, out var displayClass, out var field, out var parameter)) {
 				context.Step($"Detected parameter assignment {parameter.Name}", inst);
-				displayClass.Variables.Add(field, parameter);
+				displayClass.Variables.Add((IField)field.MemberDefinition, parameter);
 				instructionsToRemove.Add(inst);
 			} else if (IsDisplayClassAssignment(inst, out displayClass, out field, out var variable)) {
 				context.Step($"Detected display-class assignment {variable.Name}", inst);
-				displayClass.Variables.Add(field, variable);
+				displayClass.Variables.Add((IField)field.MemberDefinition, variable);
 				instructionsToRemove.Add(inst);
 			} else {
 				inst.Target.AcceptVisitor(this);
 				EarlyExpressionTransforms.StObjToStLoc(inst, context);
-=======
-			base.VisitStObj(inst);
-			// This instruction has been marked deletable, do not transform it further
-			if (instructionsToRemove.Contains(inst))
-				return;
-			// The target of the store instruction must be a field reference
-			if (!inst.Target.MatchLdFlda(out ILInstruction target, out IField field))
-				return;
+			}
+		}
+
+		protected internal override void VisitLdObj(LdObj inst)
+		{
+			base.VisitLdObj(inst);
+			EarlyExpressionTransforms.LdObjToLdLoc(inst, context);
+		}
+
+		private bool IsDisplayClassLoad(ILInstruction target, out ILVariable variable)
+		{
+			// We cannot use MatchLdLocRef here because local functions use ref parameters
+			if (target.MatchLdLoc(out variable) || target.MatchLdLoca(out variable))
+				return true;
+			return false;
+		}
+
+		private bool IsDisplayClassAssignment(StObj inst, out DisplayClass displayClass, out IField field, out ILVariable variable)
+		{
+			variable = null;
+			if (!IsDisplayClassFieldAccess(inst.Target, out var displayClassVar, out displayClass, out field))
+				return false;
+			if (!(inst.Value.MatchLdLoc(out var v) && displayClasses.ContainsKey(v)))
+				return false;
+			if (displayClassVar.Function != currentFunction)
+				return false;
+			variable = v;
+			return true;
+		}
+
+		private bool IsParameterAssignment(StObj inst, out DisplayClass displayClass, out IField field, out ILVariable parameter)
+		{
+			parameter = null;
+			if (!IsDisplayClassFieldAccess(inst.Target, out var displayClassVar, out displayClass, out field))
+				return false;
+			if (!(inst.Value.MatchLdLoc(out var v) && v.Kind == VariableKind.Parameter && v.Function == currentFunction))
+				return false;
+			if (displayClass.Variables.ContainsKey((IField)field.MemberDefinition))
+				return false;
+			if (displayClassVar.Function != currentFunction)
+				return false;
+			parameter = v;
+			return true;
+		}
+
+		private bool IsDisplayClassFieldAccess(ILInstruction inst, out ILVariable displayClassVar, out DisplayClass displayClass, out IField field)
+		{
+			displayClass = null;
+			displayClassVar = null;
+			field = null;
+			if (!(inst is LdFlda ldflda))
+				return false;
+			field = ldflda.Field;
+			return IsDisplayClassLoad(ldflda.Target, out displayClassVar)
+				&& displayClasses.TryGetValue(displayClassVar, out displayClass);
+		}
+
+		protected internal override void VisitLdFlda(LdFlda inst)
+		{
+			base.VisitLdFlda(inst);
 			// Get display class info
-			if (!IsDisplayClassLoad(target, out var displayClassLoad) || !displayClasses.TryGetValue(displayClassLoad, out var displayClass))
+			if (!IsDisplayClassFieldAccess(inst, out _, out DisplayClass displayClass, out IField field))
 				return;
 			// We want the specialized version, so that display-class type parameters are
 			// substituted with the type parameters from the use-site.
 			var fieldType = field.Type;
 			// However, use the unspecialized member definition to make reference comparisons in dictionary possible.
 			field = (IField)field.MemberDefinition;
-			if (displayClass.Variables.TryGetValue(field, out DisplayClassVariable info)) {
-				// If the display class field was previously initialized, we use a simple assignment.
-				inst.ReplaceWith(new StLoc(info.Variable, inst.Value).WithILRange(inst));
-			} else {
-				// This is an uninitialized variable:
-				ILInstruction value;
-				if (inst.Value.MatchLdLoc(out var v) && v.Kind == VariableKind.Parameter && currentFunction == v.Function) {
-					// Special case for parameters: remove copies of parameter values.
-					instructionsToRemove.Add(inst);
-					value = inst.Value;
-				} else {
-					context.Step($"Introduce captured variable for {field.FullName}", inst);
-					Debug.Assert(displayClass.Definition == field.DeclaringTypeDefinition);
-					// Introduce a fresh variable for the display class field.
-					if (displayClass.IsMono && displayClass.CaptureScope == null && !IsOuterClosureReference(field)) {
-						displayClass.CaptureScope = BlockContainer.FindClosestContainer(inst);
-					}
-					v = displayClass.DeclaringFunction.RegisterVariable(VariableKind.Local, fieldType, field.Name);
-					v.HasInitialValue = true;
-					v.CaptureScope = displayClass.CaptureScope;
-					inst.ReplaceWith(new StLoc(v, inst.Value).WithILRange(inst));
-					value = new LdLoc(v);
-				}
-				displayClass.Variables.Add(field, new DisplayClassVariable { Value = value, Variable = v });
->>>>>>> 413c9eba
-			}
-		}
-
-		protected internal override void VisitLdObj(LdObj inst)
-		{
-			base.VisitLdObj(inst);
-			EarlyExpressionTransforms.LdObjToLdLoc(inst, context);
-		}
-
-		private bool IsDisplayClassLoad(ILInstruction target, out ILVariable variable)
-		{
-			// We cannot use MatchLdLocRef here because local functions use ref parameters
-			if (target.MatchLdLoc(out variable) || target.MatchLdLoca(out variable))
-				return true;
-			return false;
-		}
-
-		private bool IsDisplayClassAssignment(StObj inst, out DisplayClass displayClass, out IField field, out ILVariable variable)
-		{
-			variable = null;
-			if (!IsDisplayClassFieldAccess(inst.Target, out var displayClassVar, out displayClass, out field))
-				return false;
-			if (!(inst.Value.MatchLdLoc(out var v) && displayClasses.ContainsKey(v)))
-				return false;
-			if (displayClassVar.Function != currentFunction)
-				return false;
-			variable = v;
-			return true;
-		}
-
-		private bool IsParameterAssignment(StObj inst, out DisplayClass displayClass, out IField field, out ILVariable parameter)
-		{
-			parameter = null;
-			if (!IsDisplayClassFieldAccess(inst.Target, out var displayClassVar, out displayClass, out field))
-				return false;
-			if (!(inst.Value.MatchLdLoc(out var v) && v.Kind == VariableKind.Parameter && v.Function == currentFunction))
-				return false;
-			if (displayClass.Variables.ContainsKey(field))
-				return false;
-			if (displayClassVar.Function != currentFunction)
-				return false;
-			parameter = v;
-			return true;
-		}
-
-		private bool IsDisplayClassFieldAccess(ILInstruction inst, out ILVariable displayClassVar, out DisplayClass displayClass, out IField field)
-		{
-			displayClass = null;
-			displayClassVar = null;
-			field = null;
-			if (!(inst is LdFlda ldflda))
-				return false;
-			field = (IField)ldflda.Field.MemberDefinition;
-			return IsDisplayClassLoad(ldflda.Target, out displayClassVar)
-				&& displayClasses.TryGetValue(displayClassVar, out displayClass);
-		}
-
-		protected internal override void VisitLdFlda(LdFlda inst)
-		{
-			base.VisitLdFlda(inst);
-			// Get display class info
-			if (!IsDisplayClassFieldAccess(inst, out _, out DisplayClass displayClass, out IField field))
-				return;
-<<<<<<< HEAD
 			if (!displayClass.Variables.TryGetValue(field, out var v)) {
 				context.Step($"Introduce captured variable for {field.FullName}", inst);
 				// Introduce a fresh variable for the display class field.
 				Debug.Assert(displayClass.Definition == field.DeclaringTypeDefinition);
-				v = displayClass.DeclaringFunction.RegisterVariable(VariableKind.Local, GetVariableTypeFromClosureField(field), field.Name);
-=======
-			// Use the unspecialized member definition to make reference comparisons in dictionary possible.
-			var field = (IField)inst.Field.MemberDefinition;
-			// However, we want the specialized version, so that display-class type parameters are
-			// substituted with the type parameters from the use-site.
-			var fieldType = inst.Field.Type;
-			if (!displayClass.Variables.TryGetValue(field, out DisplayClassVariable info)) {
-				context.Step($"Introduce captured variable for {field.FullName}", inst);
-				// Introduce a fresh variable for the display class field.
-				Debug.Assert(displayClass.Definition == field.DeclaringTypeDefinition);
-				var v = displayClass.DeclaringFunction.RegisterVariable(VariableKind.Local, fieldType, field.Name);
->>>>>>> 413c9eba
+				v = displayClass.DeclaringFunction.RegisterVariable(VariableKind.Local, fieldType, field.Name);
 				v.HasInitialValue = true;
 				v.CaptureScope = displayClass.CaptureScope;
 				inst.ReplaceWith(new LdLoca(v).WithILRange(inst));
