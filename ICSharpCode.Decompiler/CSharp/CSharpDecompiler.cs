--- conflicted
+++ resolved
@@ -156,11 +156,8 @@
 				},
 				new ProxyCallReplacer(),
 				new DelegateConstruction(),
-<<<<<<< HEAD
 				new LocalFunctionDecompiler(),
-=======
 				new TransformDisplayClassUsage(),
->>>>>>> 15488acd
 				new HighLevelLoopTransform(),
 				new ReduceNestingTransform(),
 				new IntroduceDynamicTypeOnLocals(),
