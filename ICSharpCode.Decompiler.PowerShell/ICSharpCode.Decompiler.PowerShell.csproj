﻿<Project Sdk="Microsoft.NET.Sdk">

  <PropertyGroup>
    <TargetFramework>netstandard2.0</TargetFramework>
    <CopyLocalLockFileAssemblies>true</CopyLocalLockFileAssemblies>
    <RootNamespace>ICSharpCode.Decompiler.PowerShell</RootNamespace>
  </PropertyGroup>

  <ItemGroup>
    <PackageReference Include="PowerShellStandard.Library" Version="5.1.0" />
<<<<<<< HEAD
    <PackageReference Include="Mono.Cecil" Version="0.10.3" />
=======
    <PackageReference Include="ICSharpCode.Decompiler" Version="5.0.0.5124" />
>>>>>>> b4a63c4c
  </ItemGroup>

  <ItemGroup>
    <ProjectReference Include="..\ICSharpCode.Decompiler\ICSharpCode.Decompiler.csproj" />
    <ProjectReference Include="..\ICSharpCode.Decompiler.PdbProviders\ICSharpCode.Decompiler.PdbProviders.csproj" />
  </ItemGroup>
</Project><|MERGE_RESOLUTION|>--- conflicted
+++ resolved
@@ -8,11 +8,7 @@
 
   <ItemGroup>
     <PackageReference Include="PowerShellStandard.Library" Version="5.1.0" />
-<<<<<<< HEAD
-    <PackageReference Include="Mono.Cecil" Version="0.10.3" />
-=======
     <PackageReference Include="ICSharpCode.Decompiler" Version="5.0.0.5124" />
->>>>>>> b4a63c4c
   </ItemGroup>
 
   <ItemGroup>
