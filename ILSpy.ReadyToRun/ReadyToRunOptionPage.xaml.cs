--- conflicted
+++ resolved
@@ -54,13 +54,7 @@
 			Options = snapshot.GetSettings<ReadyToRunOptions>();
 		}
 
-<<<<<<< HEAD
-		public event PropertyChangedEventHandler? PropertyChanged;
-
-		protected virtual void OnPropertyChanged(string? propertyName)
-=======
 		public void LoadDefaults()
->>>>>>> f1051474
 		{
 			Options.LoadFromXml(new("empty"));
 		}
