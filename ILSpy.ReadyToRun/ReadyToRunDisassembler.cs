--- conflicted
+++ resolved
@@ -70,24 +70,14 @@
 				}
 			}
 
-<<<<<<< HEAD
 			Dictionary<ulong, UnwindCode>? unwindInfo = null;
-			if (ReadyToRunOptions.GetIsShowUnwindInfo(null) && bitness == 64)
-=======
-			Dictionary<ulong, UnwindCode> unwindInfo = null;
 			if (options.IsShowUnwindInfo && bitness == 64)
->>>>>>> f1051474
 			{
 				unwindInfo = WriteUnwindInfo();
 			}
 
-<<<<<<< HEAD
-			bool isShowDebugInfo = ReadyToRunOptions.GetIsShowDebugInfo(null);
+			bool isShowDebugInfo = options.IsShowDebugInfo;
 			DebugInfoHelper? debugInfo = null;
-=======
-			bool isShowDebugInfo = options.IsShowDebugInfo;
-			DebugInfoHelper debugInfo = null;
->>>>>>> f1051474
 			if (isShowDebugInfo)
 			{
 				debugInfo = WriteDebugInfo();
@@ -110,13 +100,8 @@
 				decoder.Decode(out instructions.AllocUninitializedElement());
 			}
 
-<<<<<<< HEAD
-			string disassemblyFormat = ReadyToRunOptions.GetDisassemblyFormat(null);
+			string disassemblyFormat = options.DisassemblyFormat;
 			Formatter? formatter = null;
-=======
-			string disassemblyFormat = options.DisassemblyFormat;
-			Formatter formatter = null;
->>>>>>> f1051474
 			if (disassemblyFormat.Equals(ReadyToRunOptions.intel))
 			{
 				formatter = new NasmFormatter();
