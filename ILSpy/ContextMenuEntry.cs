--- conflicted
+++ resolved
@@ -90,19 +90,12 @@
 		/// </summary>
 		public DependencyObject OriginalSource { get; private set; }
 
-<<<<<<< HEAD
-		public static TextViewContext Create(SharpTreeView? treeView = null, DecompilerTextView? textView = null, ListBox? listBox = null, DataGrid? dataGrid = null)
+		public static TextViewContext Create(ContextMenuEventArgs eventArgs, SharpTreeView?? treeView = null, DecompilerTextView textView = null, ListBox? listBox = null, DataGrid? dataGrid = null)
 		{
 			ReferenceSegment? reference;
-			if (textView != null)
-=======
-		public static TextViewContext Create(ContextMenuEventArgs eventArgs, SharpTreeView treeView = null, DecompilerTextView textView = null, ListBox listBox = null, DataGrid dataGrid = null)
-		{
-			ReferenceSegment reference;
 
 			if (textView is not null)
 			{
->>>>>>> f1051474
 				reference = textView.GetReferenceSegmentAtMousePosition();
 			}
 			else
@@ -125,11 +118,7 @@
 				SelectedTreeNodes = selectedTreeNodes,
 				Reference = reference,
 				Position = position,
-<<<<<<< HEAD
-				MousePosition = ((Visual?)textView ?? treeView ?? (Visual?)listBox ?? dataGrid).PointToScreen(Mouse.GetPosition((IInputElement?)textView ?? treeView ?? (IInputElement?)listBox ?? dataGrid))
-=======
 				OriginalSource = eventArgs.OriginalSource as DependencyObject
->>>>>>> f1051474
 			};
 		}
 	}
@@ -345,11 +334,7 @@
 					var needSeparatorForCategory = parent.Count > 0;
 					foreach (var entryPair in category)
 					{
-<<<<<<< HEAD
-						IContextMenuEntry? entry = entryPair.Value;
-=======
 						var entry = entryPair.Value;
->>>>>>> f1051474
 						if (entry.IsVisible(context))
 						{
 							if (needSeparatorForCategory)
