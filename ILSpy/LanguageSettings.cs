﻿// Copyright (c) 2011 AlphaSierraPapa for the SharpDevelop Team
// 
// Permission is hereby granted, free of charge, to any person obtaining a copy of this
// software and associated documentation files (the "Software"), to deal in the Software
// without restriction, including without limitation the rights to use, copy, modify, merge,
// publish, distribute, sublicense, and/or sell copies of the Software, and to permit persons
// to whom the Software is furnished to do so, subject to the following conditions:
// 
// The above copyright notice and this permission notice shall be included in all copies or
// substantial portions of the Software.
// 
// THE SOFTWARE IS PROVIDED "AS IS", WITHOUT WARRANTY OF ANY KIND, EXPRESS OR IMPLIED,
// INCLUDING BUT NOT LIMITED TO THE WARRANTIES OF MERCHANTABILITY, FITNESS FOR A PARTICULAR
// PURPOSE AND NONINFRINGEMENT. IN NO EVENT SHALL THE AUTHORS OR COPYRIGHT HOLDERS BE LIABLE
// FOR ANY CLAIM, DAMAGES OR OTHER LIABILITY, WHETHER IN AN ACTION OF CONTRACT, TORT OR
// OTHERWISE, ARISING FROM, OUT OF OR IN CONNECTION WITH THE SOFTWARE OR THE USE OR OTHER
// DEALINGS IN THE SOFTWARE.

using System.Collections.Generic;
using System.Linq;
using System.Xml.Linq;

using ICSharpCode.ILSpyX;

using TomsToolbox.Wpf;

namespace ICSharpCode.ILSpy
{
	/// <summary>
	/// Represents the filters applied to the tree view.
	/// </summary>
	public class LanguageSettings : ObservableObject, IChildSettings
	{
		/// <summary>
		/// This dictionary is necessary to remember language versions across language changes. For example, 
		/// the user first select C# 10, then switches to IL, then switches back to C#. After that we must be
		/// able to restore the original selection (i.e., C# 10).
		/// </summary>
		private readonly Dictionary<Language, LanguageVersion?> languageVersionHistory = new Dictionary<Language, LanguageVersion?>();

		public LanguageSettings(XElement element, ISettingsSection parent)
		{
			Parent = parent;
			this.ShowApiLevel = (ApiVisibility?)(int?)element.Element("ShowAPILevel") ?? ApiVisibility.PublicAndInternal;
			this.Language = Languages.GetLanguage((string)element.Element("Language")) ?? Languages.AllLanguages.First();
			this.LanguageVersion = Language.LanguageVersions.FirstOrDefault(v => v.Version == (string)element.Element("LanguageVersion"))
								   ?? Language.LanguageVersions.LastOrDefault();
		}

		public ISettingsSection Parent { get; }

		public XElement SaveAsXml()
		{
			return new XElement(
				"FilterSettings",
				new XElement("ShowAPILevel", (int)this.ShowApiLevel),
				new XElement("Language", this.Language.Name),
				new XElement("LanguageVersion", this.LanguageVersion?.Version)
			);
		}

		ApiVisibility showApiLevel;

		/// <summary>
		/// Gets/Sets whether public, internal or all API members should be shown.
		/// </summary>
		public ApiVisibility ShowApiLevel {
			get { return showApiLevel; }
			set {
				if (showApiLevel != value)
				{
					showApiLevel = value;
					OnPropertyChanged(nameof(ShowApiLevel));
				}
			}
		}

		public bool ApiVisPublicOnly {
			get { return showApiLevel == ApiVisibility.PublicOnly; }
			set {
				if (value == (showApiLevel == ApiVisibility.PublicOnly))
					return;
				ShowApiLevel = ApiVisibility.PublicOnly;
				OnPropertyChanged(nameof(ApiVisPublicOnly));
				OnPropertyChanged(nameof(ApiVisPublicAndInternal));
				OnPropertyChanged(nameof(ApiVisAll));
			}
		}

		public bool ApiVisPublicAndInternal {
			get { return showApiLevel == ApiVisibility.PublicAndInternal; }
			set {
				if (value == (showApiLevel == ApiVisibility.PublicAndInternal))
					return;
				ShowApiLevel = ApiVisibility.PublicAndInternal;
				OnPropertyChanged(nameof(ApiVisPublicOnly));
				OnPropertyChanged(nameof(ApiVisPublicAndInternal));
				OnPropertyChanged(nameof(ApiVisAll));
			}
		}

		public bool ApiVisAll {
			get { return showApiLevel == ApiVisibility.All; }
			set {
				if (value == (showApiLevel == ApiVisibility.All))
					return;
				ShowApiLevel = ApiVisibility.All;
				OnPropertyChanged(nameof(ApiVisPublicOnly));
				OnPropertyChanged(nameof(ApiVisPublicAndInternal));
				OnPropertyChanged(nameof(ApiVisAll));
			}
		}

		Language language;

		/// <summary>
		/// Gets/Sets the current language.
		/// </summary>
		/// <remarks>
		/// While this isn't related to filtering, having it as part of the FilterSettings
		/// makes it easy to pass it down into all tree nodes.
		/// </remarks>
		public Language Language {
			get { return language; }
			set {
				if (language != value)
				{
					if (language != null && language.HasLanguageVersions)
					{
						languageVersionHistory[language] = languageVersion;
					}
					language = value;
					OnPropertyChanged();
					if (language.HasLanguageVersions)
					{
						if (languageVersionHistory.TryGetValue(value, out var version))
						{
							LanguageVersion = version;
						}
						else
						{
							LanguageVersion = Language.LanguageVersions.Last();
						}
					}
					else
					{
						LanguageVersion = default;
					}
				}
			}
		}

		LanguageVersion? languageVersion;

		/// <summary>
		/// Gets/Sets the current language version.
		/// </summary>
		/// <remarks>
		/// While this isn't related to filtering, having it as part of the FilterSettings
		/// makes it easy to pass it down into all tree nodes.
		/// </remarks>
		public LanguageVersion? LanguageVersion {
			get { return languageVersion; }
			set {
				if (languageVersion != value)
				{
					languageVersion = value;
					if (language.HasLanguageVersions)
					{
						languageVersionHistory[language] = languageVersion;
					}
					OnPropertyChanged();
				}
			}
		}

<<<<<<< HEAD
		public event PropertyChangedEventHandler? PropertyChanged;

		protected virtual void OnPropertyChanged([CallerMemberName] string? propertyName = null)
		{
			if (PropertyChanged != null)
			{
				var args = new PropertyChangedEventArgs(propertyName);

				PropertyChanged(this, args);
				MessageBus.Send(this, new LanguageSettingsChangedEventArgs(args));
			}
		}


=======
>>>>>>> f1051474
		// This class has been initially called FilterSettings, but then has been Hijacked to store language settings as well.
		// While the filter settings were some sort of local, the language settings are global. This is a bit of a mess.
		// There has been a lot of workarounds cloning the FilterSettings to pass them down to the tree nodes, without messing up the global language settings.
		// Finally, this filtering was not used at all, so this SearchTerm is just a placeholder to make the filtering code compile, in case someone wants to reactivate filtering in the future.
		public string SearchTerm => string.Empty;

		public bool SearchTermMatches(string value)
		{
			return true;
		}
	}
}<|MERGE_RESOLUTION|>--- conflicted
+++ resolved
@@ -174,23 +174,6 @@
 			}
 		}
 
-<<<<<<< HEAD
-		public event PropertyChangedEventHandler? PropertyChanged;
-
-		protected virtual void OnPropertyChanged([CallerMemberName] string? propertyName = null)
-		{
-			if (PropertyChanged != null)
-			{
-				var args = new PropertyChangedEventArgs(propertyName);
-
-				PropertyChanged(this, args);
-				MessageBus.Send(this, new LanguageSettingsChangedEventArgs(args));
-			}
-		}
-
-
-=======
->>>>>>> f1051474
 		// This class has been initially called FilterSettings, but then has been Hijacked to store language settings as well.
 		// While the filter settings were some sort of local, the language settings are global. This is a bit of a mess.
 		// There has been a lot of workarounds cloning the FilterSettings to pass them down to the tree nodes, without messing up the global language settings.
