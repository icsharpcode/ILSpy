﻿// Copyright (c) 2011 AlphaSierraPapa for the SharpDevelop Team
// 
// Permission is hereby granted, free of charge, to any person obtaining a copy of this
// software and associated documentation files (the "Software"), to deal in the Software
// without restriction, including without limitation the rights to use, copy, modify, merge,
// publish, distribute, sublicense, and/or sell copies of the Software, and to permit persons
// to whom the Software is furnished to do so, subject to the following conditions:
// 
// The above copyright notice and this permission notice shall be included in all copies or
// substantial portions of the Software.
// 
// THE SOFTWARE IS PROVIDED "AS IS", WITHOUT WARRANTY OF ANY KIND, EXPRESS OR IMPLIED,
// INCLUDING BUT NOT LIMITED TO THE WARRANTIES OF MERCHANTABILITY, FITNESS FOR A PARTICULAR
// PURPOSE AND NONINFRINGEMENT. IN NO EVENT SHALL THE AUTHORS OR COPYRIGHT HOLDERS BE LIABLE
// FOR ANY CLAIM, DAMAGES OR OTHER LIABILITY, WHETHER IN AN ACTION OF CONTRACT, TORT OR
// OTHERWISE, ARISING FROM, OUT OF OR IN CONNECTION WITH THE SOFTWARE OR THE USE OR OTHER
// DEALINGS IN THE SOFTWARE.

using System;
using System.Collections.Generic;
using System.Collections.Specialized;
using System.ComponentModel;
using System.ComponentModel.Composition;
using System.Diagnostics;
using System.IO;
using System.Linq;
using System.Threading.Tasks;
using System.Windows;
using System.Windows.Controls;
using System.Windows.Input;
using System.Windows.Interop;
using System.Windows.Media;
using System.Windows.Media.Imaging;

using ICSharpCode.ILSpy.Debugger;
using ICSharpCode.ILSpy.TextView;
using ICSharpCode.ILSpy.TreeNodes;
using ICSharpCode.ILSpy.XmlDoc;
using ICSharpCode.TreeView;
using Microsoft.Win32;
using Mono.Cecil;

namespace ICSharpCode.ILSpy
{
	/// <summary>
	/// The main window of the application.
	/// </summary>
	partial class MainWindow : Window
	{
		NavigationHistory<NavigationState> history = new NavigationHistory<NavigationState>();
		ILSpySettings spySettings;
		internal SessionSettings sessionSettings;

		internal AssemblyListManager assemblyListManager;
		AssemblyList assemblyList;
		AssemblyListTreeNode assemblyListTreeNode;
		
		[Import]
		DecompilerTextView decompilerTextView = null;
		
		static MainWindow instance;
		
		public static MainWindow Instance {
			get { return instance; }
		}
		
		public SessionSettings SessionSettings {
			get { return sessionSettings; }
		}
		
		public MainWindow()
		{
			instance = this;
			spySettings = ILSpySettings.Load();
			this.sessionSettings = new SessionSettings(spySettings);
			this.assemblyListManager = new AssemblyListManager(spySettings);
			
			this.Icon = new BitmapImage(new Uri("pack://application:,,,/ILSpy;component/images/ILSpy.ico"));
			
			this.DataContext = sessionSettings;
			this.Left = sessionSettings.WindowBounds.Left;
			this.Top = sessionSettings.WindowBounds.Top;
			this.Width = sessionSettings.WindowBounds.Width;
			this.Height = sessionSettings.WindowBounds.Height;
			// TODO: validate bounds (maybe a monitor was removed...)
			this.WindowState = sessionSettings.WindowState;
			
			InitializeComponent();
			App.CompositionContainer.ComposeParts(this);
			mainPane.Content = decompilerTextView;
			
			if (sessionSettings.SplitterPosition > 0 && sessionSettings.SplitterPosition < 1) {
				leftColumn.Width = new GridLength(sessionSettings.SplitterPosition, GridUnitType.Star);
				rightColumn.Width = new GridLength(1 - sessionSettings.SplitterPosition, GridUnitType.Star);
			}
			sessionSettings.FilterSettings.PropertyChanged += filterSettings_PropertyChanged;
			
			InitMainMenu();
			InitToolbar();
			ContextMenuProvider.Add(treeView);
			
			this.Loaded += new RoutedEventHandler(MainWindow_Loaded);
		}
		
		#region Toolbar extensibility
		[ImportMany("ToolbarCommand", typeof(ICommand))]
		Lazy<ICommand, IToolbarCommandMetadata>[] toolbarCommands = null;
		
		void InitToolbar()
		{
			int navigationPos = 0;
			int openPos = 1;
			foreach (var commandGroup in toolbarCommands.OrderBy(c => c.Metadata.ToolbarOrder).GroupBy(c => c.Metadata.ToolbarCategory)) {
				if (commandGroup.Key == "Navigation") {
					foreach (var command in commandGroup) {
						toolBar.Items.Insert(navigationPos++, MakeToolbarItem(command));
						openPos++;
					}
				} else if (commandGroup.Key == "Open") {
					foreach (var command in commandGroup) {
						toolBar.Items.Insert(openPos++, MakeToolbarItem(command));
					}
				} else {
					toolBar.Items.Add(new Separator());
					foreach (var command in commandGroup) {
						toolBar.Items.Add(MakeToolbarItem(command));
					}
				}
			}
			
		}
		
		Button MakeToolbarItem(Lazy<ICommand, IToolbarCommandMetadata> command)
		{
			return new Button {
				Command = CommandWrapper.Unwrap(command.Value),
				ToolTip = command.Metadata.ToolTip,
				Tag = command.Metadata.Tag,
				Content = new Image {
					Width = 16,
					Height = 16,
					Source = Images.LoadImage(command.Value, command.Metadata.ToolbarIcon)
				}
			};
		}
		#endregion
		
		#region Main Menu extensibility
		[ImportMany("MainMenuCommand", typeof(ICommand))]
		Lazy<ICommand, IMainMenuCommandMetadata>[] mainMenuCommands = null;
		
		void InitMainMenu()
		{
			foreach (var topLevelMenu in mainMenuCommands.OrderBy(c => c.Metadata.MenuOrder).GroupBy(c => c.Metadata.Menu)) {
				var topLevelMenuItem = mainMenu.Items.OfType<MenuItem>().FirstOrDefault(m => (m.Header as string) == topLevelMenu.Key);
				foreach (var category in topLevelMenu.GroupBy(c => c.Metadata.MenuCategory)) {
					if (topLevelMenuItem == null) {
						topLevelMenuItem = new MenuItem();
						topLevelMenuItem.Header = topLevelMenu.Key;
						mainMenu.Items.Add(topLevelMenuItem);
					} else if (topLevelMenuItem.Items.Count > 0) {
						topLevelMenuItem.Items.Add(new Separator());
					}
					foreach (var entry in category) {
						MenuItem menuItem = new MenuItem();
						menuItem.Command = CommandWrapper.Unwrap(entry.Value);
						if (!string.IsNullOrEmpty(entry.Metadata.Header))
							menuItem.Header = entry.Metadata.Header;
						if (!string.IsNullOrEmpty(entry.Metadata.MenuIcon)) {
							menuItem.Icon = new Image {
								Width = 16,
								Height = 16,
								Source = Images.LoadImage(entry.Value, entry.Metadata.MenuIcon)
							};
						}
						
						menuItem.IsEnabled = entry.Metadata.IsEnabled;
						menuItem.InputGestureText = entry.Metadata.InputGestureText;
						topLevelMenuItem.Items.Add(menuItem);
					}
				}
			}
		}
		#endregion
		
		#region Message Hook
		protected override void OnSourceInitialized(EventArgs e)
		{
			base.OnSourceInitialized(e);
			HwndSource source = PresentationSource.FromVisual(this) as HwndSource;;
			if (source != null) {
				source.AddHook(WndProc);
			}
		}
		
		unsafe IntPtr WndProc(IntPtr hwnd, int msg, IntPtr wParam, IntPtr lParam, ref bool handled)
		{
			if (msg == NativeMethods.WM_COPYDATA) {
				CopyDataStruct* copyData = (CopyDataStruct*)lParam;
				string data = new string((char*)copyData->Buffer, 0, copyData->Size / sizeof(char));
				if (data.StartsWith("ILSpy:\r\n", StringComparison.Ordinal)) {
					data = data.Substring(8);
					List<string> lines = new List<string>();
					using (StringReader r = new StringReader(data)) {
						string line;
						while ((line = r.ReadLine()) != null)
							lines.Add(line);
					}
					var args = new CommandLineArguments(lines);
					if (HandleCommandLineArguments(args)) {
						if (!args.NoActivate && WindowState == WindowState.Minimized)
							WindowState = WindowState.Normal;
						HandleCommandLineArgumentsAfterShowList(args);
						handled = true;
						return (IntPtr)1;
					}
				}
			}
			return IntPtr.Zero;
		}
		#endregion
		
		public AssemblyList CurrentAssemblyList {
			get { return assemblyList; }
		}
		
		public event NotifyCollectionChangedEventHandler CurrentAssemblyListChanged;
		
		List<LoadedAssembly> commandLineLoadedAssemblies = new List<LoadedAssembly>();
		
		bool HandleCommandLineArguments(CommandLineArguments args)
		{
			foreach (string file in args.AssembliesToLoad) {
				commandLineLoadedAssemblies.Add(assemblyList.OpenAssembly(file));
			}
			if (args.Language != null)
				sessionSettings.FilterSettings.Language = Languages.GetLanguage(args.Language);
			return true;
		}
		
		void HandleCommandLineArgumentsAfterShowList(CommandLineArguments args)
		{
			if (args.NavigateTo != null) {
				bool found = false;
				if (args.NavigateTo.StartsWith("N:", StringComparison.Ordinal)) {
					string namespaceName = args.NavigateTo.Substring(2);
					foreach (LoadedAssembly asm in commandLineLoadedAssemblies) {
						AssemblyTreeNode asmNode = assemblyListTreeNode.FindAssemblyNode(asm);
						if (asmNode != null) {
							NamespaceTreeNode nsNode = asmNode.FindNamespaceNode(namespaceName);
							if (nsNode != null) {
								found = true;
								SelectNode(nsNode);
								break;
							}
						}
					}
				} else {
					foreach (LoadedAssembly asm in commandLineLoadedAssemblies) {
						AssemblyDefinition def = asm.AssemblyDefinition;
						if (def != null) {
							MemberReference mr = XmlDocKeyProvider.FindMemberByKey(def.MainModule, args.NavigateTo);
							if (mr != null) {
								found = true;
								JumpToReference(mr);
								break;
							}
						}
					}
				}
				if (!found) {
					AvalonEditTextOutput output = new AvalonEditTextOutput();
					output.Write("Cannot find " + args.NavigateTo);
					decompilerTextView.ShowText(output);
				}
			}
			commandLineLoadedAssemblies.Clear(); // clear references once we don't need them anymore
		}
		
		void MainWindow_Loaded(object sender, RoutedEventArgs e)
		{
			ILSpySettings spySettings = this.spySettings;
			this.spySettings = null;
			
			// Load AssemblyList only in Loaded event so that WPF is initialized before we start the CPU-heavy stuff.
			// This makes the UI come up a bit faster.
			this.assemblyList = assemblyListManager.LoadList(spySettings, sessionSettings.ActiveAssemblyList);
			
			HandleCommandLineArguments(App.CommandLineArguments);
			
			if (assemblyList.GetAssemblies().Length == 0
			    && assemblyList.ListName == AssemblyListManager.DefaultListName)
			{
				LoadInitialAssemblies();
			}
			
			ShowAssemblyList(this.assemblyList);
			
			HandleCommandLineArgumentsAfterShowList(App.CommandLineArguments);
			
			if (App.CommandLineArguments.NavigateTo == null) {
				SharpTreeNode node = FindNodeByPath(sessionSettings.ActiveTreeViewPath, true);
				if (node != null) {
					SelectNode(node);
					
					// only if not showing the about page, perform the update check:
					ShowMessageIfUpdatesAvailableAsync(spySettings);
				} else {
					AboutPage.Display(decompilerTextView);
				}
			}
		}
		
		#region Update Check
		string updateAvailableDownloadUrl;
		
		void ShowMessageIfUpdatesAvailableAsync(ILSpySettings spySettings)
		{
			AboutPage.CheckForUpdatesIfEnabledAsync(spySettings).ContinueWith(
				delegate (Task<string> task) {
					if (task.Result != null) {
						updateAvailableDownloadUrl = task.Result;
						updateAvailablePanel.Visibility = Visibility.Visible;
					}
				},
				TaskScheduler.FromCurrentSynchronizationContext()
			);
		}
		
		void updateAvailablePanelCloseButtonClick(object sender, RoutedEventArgs e)
		{
			updateAvailablePanel.Visibility = Visibility.Collapsed;
		}
		
		void downloadUpdateButtonClick(object sender, RoutedEventArgs e)
		{
			Process.Start(updateAvailableDownloadUrl);
		}
		#endregion
		
		public void ShowAssemblyList(string name)
		{
			ILSpySettings settings = this.spySettings;
			if (settings == null)
			{
				settings = ILSpySettings.Load();
			}
			AssemblyList list = this.assemblyListManager.LoadList(settings, name);
			//Only load a new list when it is a different one
			if (list.ListName != CurrentAssemblyList.ListName)
			{
				ShowAssemblyList(list);
			}
		}

		void ShowAssemblyList(AssemblyList assemblyList)
		{
			history.Clear();
			this.assemblyList = assemblyList;
			
			assemblyList.assemblies.CollectionChanged += assemblyList_Assemblies_CollectionChanged;
			
			assemblyListTreeNode = new AssemblyListTreeNode(assemblyList);
			assemblyListTreeNode.FilterSettings = sessionSettings.FilterSettings.Clone();
			assemblyListTreeNode.Select = node => SelectNode(node);
			treeView.Root = assemblyListTreeNode;
			
			if (assemblyList.ListName == AssemblyListManager.DefaultListName)
				this.Title = "ILSpy";
			else
				this.Title = "ILSpy - " + assemblyList.ListName;
		}

		void assemblyList_Assemblies_CollectionChanged(object sender, NotifyCollectionChangedEventArgs e)
		{
			if (e.Action == NotifyCollectionChangedAction.Reset) {
				history.RemoveAll(_ => true);
			}
			if (e.OldItems != null) {
				var oldAssemblies = new HashSet<LoadedAssembly>(e.OldItems.Cast<LoadedAssembly>());
				history.RemoveAll(n => n.TreeNodes.Any(
					nd => nd.AncestorsAndSelf().OfType<AssemblyTreeNode>().Any(
						a => oldAssemblies.Contains(a.LoadedAssembly))));
			}
			if (CurrentAssemblyListChanged != null)
				CurrentAssemblyListChanged(this, e);
		}
		
		void LoadInitialAssemblies()
		{
			// Called when loading an empty assembly list; so that
			// the user can see something initially.
			System.Reflection.Assembly[] initialAssemblies = {
				typeof(object).Assembly,
				typeof(Uri).Assembly,
				typeof(System.Linq.Enumerable).Assembly,
				typeof(System.Xml.XmlDocument).Assembly,
				typeof(System.Windows.Markup.MarkupExtension).Assembly,
				typeof(System.Windows.Rect).Assembly,
				typeof(System.Windows.UIElement).Assembly,
				typeof(System.Windows.FrameworkElement).Assembly,
				typeof(ICSharpCode.TreeView.SharpTreeView).Assembly,
				typeof(Mono.Cecil.AssemblyDefinition).Assembly,
				typeof(ICSharpCode.AvalonEdit.TextEditor).Assembly,
				typeof(ICSharpCode.Decompiler.Ast.AstBuilder).Assembly,
				typeof(MainWindow).Assembly
			};
			foreach (System.Reflection.Assembly asm in initialAssemblies)
				assemblyList.OpenAssembly(asm.Location);
		}

		void filterSettings_PropertyChanged(object sender, PropertyChangedEventArgs e)
		{
			RefreshTreeViewFilter();
			if (e.PropertyName == "Language") {
				DecompileSelectedNodes();
			}
		}
		
		public void RefreshTreeViewFilter()
		{
			// filterSettings is mutable; but the ILSpyTreeNode filtering assumes that filter settings are immutable.
			// Thus, the main window will use one mutable instance (for data-binding), and assign a new clone to the ILSpyTreeNodes whenever the main
			// mutable instance changes.
			if (assemblyListTreeNode != null)
				assemblyListTreeNode.FilterSettings = sessionSettings.FilterSettings.Clone();
		}
		
		internal AssemblyListTreeNode AssemblyListTreeNode {
			get { return assemblyListTreeNode; }
		}
		
		#region Node Selection
		internal void SelectNode(SharpTreeNode obj)
		{
			if (obj != null) {
				if (!obj.AncestorsAndSelf().Any(node => node.IsHidden)) {
					// Set both the selection and focus to ensure that keyboard navigation works as expected.
					treeView.FocusNode(obj);
					treeView.SelectedItem = obj;
				} else {
					MessageBox.Show("Navigation failed because the target is hidden or a compiler-generated class.\n" +
					                "Please disable all filters that might hide the item (i.e. activate " +
					                "\"View > Show internal types and members\") and try again.",
					                "ILSpy", MessageBoxButton.OK, MessageBoxImage.Exclamation);
				}
			}
		}
		
		/// <summary>
		/// Retrieves a node using the .ToString() representations of its ancestors.
		/// </summary>
		SharpTreeNode FindNodeByPath(string[] path, bool returnBestMatch)
		{
			if (path == null)
				return null;
			SharpTreeNode node = treeView.Root;
			SharpTreeNode bestMatch = node;
			foreach (var element in path) {
				if (node == null)
					break;
				bestMatch = node;
				node.EnsureLazyChildren();
				node = node.Children.FirstOrDefault(c => c.ToString() == element);
			}
			if (returnBestMatch)
				return node ?? bestMatch;
			else
				return node;
		}
		
		/// <summary>
		/// Gets the .ToString() representation of the node's ancestors.
		/// </summary>
		string[] GetPathForNode(SharpTreeNode node)
		{
			if (node == null)
				return null;
			List<string> path = new List<string>();
			while (node.Parent != null) {
				path.Add(node.ToString());
				node = node.Parent;
			}
			path.Reverse();
			return path.ToArray();
		}
		
<<<<<<< HEAD
		public void JumpToReference(object reference, Action<bool> jumpFinished = null)
		{
      Action<bool> oneShotAction = null;
      ILSpyTreeNode selectedNode = null;
      if (null != jumpFinished)
      {
        // set up a one shot action to mark the referenced element in output window
        // this action will only be executed if selection in assembly tree view changes 
        oneShotAction = (s) =>
        {
          TextView.DecompileFinished -= oneShotAction;
          jumpFinished(s);
        };
        TextView.DecompileFinished += oneShotAction;
        if (SelectedNodes.Count() == 1)
          selectedNode = SelectedNodes.Single();
      }
=======
		public ILSpyTreeNode FindTreeNode(object reference)
		{
>>>>>>> becc8f14
			if (reference is TypeReference) {
				return assemblyListTreeNode.FindTypeNode(((TypeReference)reference).Resolve());
			} else if (reference is MethodReference) {
				return assemblyListTreeNode.FindMethodNode(((MethodReference)reference).Resolve());
			} else if (reference is FieldReference) {
				return assemblyListTreeNode.FindFieldNode(((FieldReference)reference).Resolve());
			} else if (reference is PropertyReference) {
				return assemblyListTreeNode.FindPropertyNode(((PropertyReference)reference).Resolve());
			} else if (reference is EventReference) {
				return assemblyListTreeNode.FindEventNode(((EventReference)reference).Resolve());
			} else if (reference is AssemblyDefinition) {
				return assemblyListTreeNode.FindAssemblyNode((AssemblyDefinition)reference);
			} else {
				return null;
			}
		}
		
		public void JumpToReference(object reference)
		{
			ILSpyTreeNode treeNode = FindTreeNode(reference);
			if (treeNode != null) {
				SelectNode(treeNode);
			} else if (reference is Mono.Cecil.Cil.OpCode) {
				string link = "http://msdn.microsoft.com/library/system.reflection.emit.opcodes." + ((Mono.Cecil.Cil.OpCode)reference).Code.ToString().ToLowerInvariant() + ".aspx";
				try {
					Process.Start(link);
				} catch {
					
				}
        return;
			}
      if (null != selectedNode && selectedNode == MainWindow.Instance.SelectedNodes.Single())
      {
        // selection did not change so execute action immediately
        oneShotAction(true);
      }
		}
		#endregion
		
		#region Open/Refresh
		void OpenCommandExecuted(object sender, ExecutedRoutedEventArgs e)
		{
			e.Handled = true;
			OpenFileDialog dlg = new OpenFileDialog();
			dlg.Filter = ".NET assemblies|*.dll;*.exe;*.winmd|All files|*.*";
			dlg.Multiselect = true;
			dlg.RestoreDirectory = true;
			if (dlg.ShowDialog() == true) {
				OpenFiles(dlg.FileNames);
			}
		}
		
		public void OpenFiles(string[] fileNames, bool focusNode = true)
		{
			if (fileNames == null)
				throw new ArgumentNullException("fileNames");
			
			if (focusNode)
				treeView.UnselectAll();
			
			SharpTreeNode lastNode = null;
			foreach (string file in fileNames) {
				var asm = assemblyList.OpenAssembly(file);
				if (asm != null) {
					var node = assemblyListTreeNode.FindAssemblyNode(asm);
					if (node != null && focusNode) {
						treeView.SelectedItems.Add(node);
						lastNode = node;
					}
				}
				if (lastNode != null && focusNode)
					treeView.FocusNode(lastNode);
			}
		}
		
		void RefreshCommandExecuted(object sender, ExecutedRoutedEventArgs e)
		{
			if (!DebugInformation.IsDebuggerLoaded) {
				var path = GetPathForNode(treeView.SelectedItem as SharpTreeNode);
				ShowAssemblyList(assemblyListManager.LoadList(ILSpySettings.Load(), assemblyList.ListName));
				SelectNode(FindNodeByPath(path, true));
			} else {
				e.Handled = false;
			}
		}
		
		void SearchCommandExecuted(object sender, ExecutedRoutedEventArgs e)
		{
			SearchPane.Instance.Show();
		}
		#endregion
		
		#region Decompile (TreeView_SelectionChanged)
		void TreeView_SelectionChanged(object sender, SelectionChangedEventArgs e)
		{
			DecompileSelectedNodes();
		}

		private bool ignoreDecompilationRequests;

		private void DecompileSelectedNodes(DecompilerTextViewState state = null, bool recordHistory = true)
		{
			if (ignoreDecompilationRequests)
				return;

			if (recordHistory) {
				var dtState = decompilerTextView.GetState();
				if(dtState != null)
					history.UpdateCurrent(new NavigationState(dtState));
				history.Record(new NavigationState(treeView.SelectedItems.OfType<SharpTreeNode>()));
			}

			if (treeView.SelectedItems.Count == 1) {
				ILSpyTreeNode node = treeView.SelectedItem as ILSpyTreeNode;
				if (node != null && node.View(decompilerTextView))
					return;
			}
			decompilerTextView.Decompile(this.CurrentLanguage, this.SelectedNodes, new DecompilationOptions() { TextViewState = state });
		}
		
		void SaveCommandExecuted(object sender, ExecutedRoutedEventArgs e)
		{
			if (this.SelectedNodes.Count() == 1) {
				if (this.SelectedNodes.Single().Save(this.TextView))
					return;
			}
			this.TextView.SaveToDisk(this.CurrentLanguage,
			                         this.SelectedNodes,
			                         new DecompilationOptions() { FullDecompilation = true });
		}
		
		public void RefreshDecompiledView()
		{
			DecompileSelectedNodes();
		}
		
		public DecompilerTextView TextView {
			get { return decompilerTextView; }
		}
		
		public Language CurrentLanguage {
			get {
				return sessionSettings.FilterSettings.Language;
			}
		}
		
		public IEnumerable<ILSpyTreeNode> SelectedNodes {
			get {
				return treeView.GetTopLevelSelection().OfType<ILSpyTreeNode>();
			}
		}
		#endregion
		
		#region Back/Forward navigation
		void BackCommandCanExecute(object sender, CanExecuteRoutedEventArgs e)
		{
			e.Handled = true;
			e.CanExecute = history.CanNavigateBack;
		}
		
		void BackCommandExecuted(object sender, ExecutedRoutedEventArgs e)
		{
			if (history.CanNavigateBack) {
				e.Handled = true;
				NavigateHistory(false);
			}
		}
		
		void ForwardCommandCanExecute(object sender, CanExecuteRoutedEventArgs e)
		{
			e.Handled = true;
			e.CanExecute = history.CanNavigateForward;
		}
		
		void ForwardCommandExecuted(object sender, ExecutedRoutedEventArgs e)
		{
			if (history.CanNavigateForward) {
				e.Handled = true;
				NavigateHistory(true);
			}
		}

		void NavigateHistory(bool forward)
		{
			var dtState = decompilerTextView.GetState();
			if(dtState != null)
				history.UpdateCurrent(new NavigationState(dtState));
			var newState = forward ? history.GoForward() : history.GoBack();

			ignoreDecompilationRequests = true;
			treeView.SelectedItems.Clear();
			foreach (var node in newState.TreeNodes)
			{
				treeView.SelectedItems.Add(node);
			}
			if (newState.TreeNodes.Any())
				treeView.FocusNode(newState.TreeNodes.First());
			ignoreDecompilationRequests = false;
			DecompileSelectedNodes(newState.ViewState, false);
		}

		#endregion
		
		protected override void OnStateChanged(EventArgs e)
		{
			base.OnStateChanged(e);
			// store window state in settings only if it's not minimized
			if (this.WindowState != System.Windows.WindowState.Minimized)
				sessionSettings.WindowState = this.WindowState;
		}
		
		protected override void OnClosing(CancelEventArgs e)
		{
			base.OnClosing(e);
			sessionSettings.ActiveAssemblyList = assemblyList.ListName;
			sessionSettings.ActiveTreeViewPath = GetPathForNode(treeView.SelectedItem as SharpTreeNode);
			sessionSettings.WindowBounds = this.RestoreBounds;
			sessionSettings.SplitterPosition = leftColumn.Width.Value / (leftColumn.Width.Value + rightColumn.Width.Value);
			if (topPane.Visibility == Visibility.Visible)
				sessionSettings.BottomPaneSplitterPosition = topPaneRow.Height.Value / (topPaneRow.Height.Value + textViewRow.Height.Value);
			if (bottomPane.Visibility == Visibility.Visible)
				sessionSettings.BottomPaneSplitterPosition = bottomPaneRow.Height.Value / (bottomPaneRow.Height.Value + textViewRow.Height.Value);
			sessionSettings.Save();
		}
		
		#region Top/Bottom Pane management
		public void ShowInTopPane(string title, object content)
		{
			topPaneRow.MinHeight = 100;
			if (sessionSettings.TopPaneSplitterPosition > 0 && sessionSettings.TopPaneSplitterPosition < 1) {
				textViewRow.Height = new GridLength(1 - sessionSettings.TopPaneSplitterPosition, GridUnitType.Star);
				topPaneRow.Height = new GridLength(sessionSettings.TopPaneSplitterPosition, GridUnitType.Star);
			}
			topPane.Title = title;
			topPane.Content = content;
			topPane.Visibility = Visibility.Visible;
		}
		
		void TopPane_CloseButtonClicked(object sender, EventArgs e)
		{
			sessionSettings.TopPaneSplitterPosition = topPaneRow.Height.Value / (topPaneRow.Height.Value + textViewRow.Height.Value);
			topPaneRow.MinHeight = 0;
			topPaneRow.Height = new GridLength(0);
			topPane.Visibility = Visibility.Collapsed;
			
			IPane pane = topPane.Content as IPane;
			topPane.Content = null;
			if (pane != null)
				pane.Closed();
		}
		
		public void ShowInBottomPane(string title, object content)
		{
			bottomPaneRow.MinHeight = 100;
			if (sessionSettings.BottomPaneSplitterPosition > 0 && sessionSettings.BottomPaneSplitterPosition < 1) {
				textViewRow.Height = new GridLength(1 - sessionSettings.BottomPaneSplitterPosition, GridUnitType.Star);
				bottomPaneRow.Height = new GridLength(sessionSettings.BottomPaneSplitterPosition, GridUnitType.Star);
			}
			bottomPane.Title = title;
			bottomPane.Content = content;
			bottomPane.Visibility = Visibility.Visible;
		}
		
		void BottomPane_CloseButtonClicked(object sender, EventArgs e)
		{
			sessionSettings.BottomPaneSplitterPosition = bottomPaneRow.Height.Value / (bottomPaneRow.Height.Value + textViewRow.Height.Value);
			bottomPaneRow.MinHeight = 0;
			bottomPaneRow.Height = new GridLength(0);
			bottomPane.Visibility = Visibility.Collapsed;
			
			IPane pane = bottomPane.Content as IPane;
			bottomPane.Content = null;
			if (pane != null)
				pane.Closed();
		}
		#endregion

		public void UnselectAll()
		{
			treeView.UnselectAll();
		}
		
		public void SetStatus(string status, Brush foreground)
		{
			if (this.statusBar.Visibility == Visibility.Collapsed)
				this.statusBar.Visibility = Visibility.Visible;
			this.StatusLabel.Foreground = foreground;
			this.StatusLabel.Text = status;
		}
		
		public ItemCollection GetMainMenuItems()
		{
			return mainMenu.Items;
		}
		
		public ItemCollection GetToolBarItems()
		{
			return toolBar.Items;
		}
	}
}<|MERGE_RESOLUTION|>--- conflicted
+++ resolved
@@ -485,28 +485,8 @@
 			return path.ToArray();
 		}
 		
-<<<<<<< HEAD
-		public void JumpToReference(object reference, Action<bool> jumpFinished = null)
-		{
-      Action<bool> oneShotAction = null;
-      ILSpyTreeNode selectedNode = null;
-      if (null != jumpFinished)
-      {
-        // set up a one shot action to mark the referenced element in output window
-        // this action will only be executed if selection in assembly tree view changes 
-        oneShotAction = (s) =>
-        {
-          TextView.DecompileFinished -= oneShotAction;
-          jumpFinished(s);
-        };
-        TextView.DecompileFinished += oneShotAction;
-        if (SelectedNodes.Count() == 1)
-          selectedNode = SelectedNodes.Single();
-      }
-=======
 		public ILSpyTreeNode FindTreeNode(object reference)
 		{
->>>>>>> becc8f14
 			if (reference is TypeReference) {
 				return assemblyListTreeNode.FindTypeNode(((TypeReference)reference).Resolve());
 			} else if (reference is MethodReference) {
@@ -524,11 +504,31 @@
 			}
 		}
 		
-		public void JumpToReference(object reference)
+		public void JumpToReference(object reference, Action<bool> jumpFinished = null)
 		{
 			ILSpyTreeNode treeNode = FindTreeNode(reference);
 			if (treeNode != null) {
+        Action<bool> oneShotAction = null;
+        ILSpyTreeNode selectedNode = null;
+        if (null != jumpFinished)
+        {
+          // set up a one shot action
+          // this action will only be executed if selection in assembly tree view changes 
+          oneShotAction = (s) =>
+          {
+            TextView.DecompileFinished -= oneShotAction;
+            jumpFinished(s);
+          };
+          TextView.DecompileFinished += oneShotAction;
+          if (SelectedNodes.Count() == 1)
+            selectedNode = SelectedNodes.Single();
+        }
 				SelectNode(treeNode);
+        if (null != selectedNode && selectedNode == MainWindow.Instance.SelectedNodes.Single())
+        {
+          // selection did not change so execute action immediately
+          oneShotAction(true);
+        }
 			} else if (reference is Mono.Cecil.Cil.OpCode) {
 				string link = "http://msdn.microsoft.com/library/system.reflection.emit.opcodes." + ((Mono.Cecil.Cil.OpCode)reference).Code.ToString().ToLowerInvariant() + ".aspx";
 				try {
@@ -536,13 +536,7 @@
 				} catch {
 					
 				}
-        return;
-			}
-      if (null != selectedNode && selectedNode == MainWindow.Instance.SelectedNodes.Single())
-      {
-        // selection did not change so execute action immediately
-        oneShotAction(true);
-      }
+			}
 		}
 		#endregion
 		
