--- conflicted
+++ resolved
@@ -28,36 +28,13 @@
 
 using AvalonDock.Layout.Serialization;
 
-<<<<<<< HEAD
-using ICSharpCode.Decompiler;
-using ICSharpCode.Decompiler.Documentation;
-using ICSharpCode.Decompiler.Metadata;
-using ICSharpCode.Decompiler.TypeSystem;
-using ICSharpCode.Decompiler.TypeSystem.Implementation;
-using ICSharpCode.ILSpy.AppEnv;
-using ICSharpCode.ILSpy.Commands;
-using ICSharpCode.ILSpy.Controls.TreeView;
-=======
 using ICSharpCode.ILSpy.AssemblyTree;
->>>>>>> f1051474
 using ICSharpCode.ILSpy.Docking;
 using ICSharpCode.ILSpy.TreeNodes;
 using ICSharpCode.ILSpy.Updates;
-<<<<<<< HEAD
-using ICSharpCode.ILSpy.Util;
-using ICSharpCode.ILSpy.ViewModels;
-using ICSharpCode.ILSpyX;
-using ICSharpCode.ILSpyX.Extensions;
 using ICSharpCode.ILSpyX.FileLoaders;
 using ICSharpCode.ILSpyX.Settings;
 using ICSharpCode.ILSpyX.TreeView;
-
-using Microsoft.Win32;
-=======
-using ICSharpCode.ILSpyX.FileLoaders;
-using ICSharpCode.ILSpyX.Settings;
-using ICSharpCode.ILSpyX.TreeView;
->>>>>>> f1051474
 
 using Screen = System.Windows.Forms.Screen;
 
@@ -76,11 +53,7 @@
 			get { return instance; }
 		}
 
-<<<<<<< HEAD
-		public SharpTreeView? AssemblyTreeView {
-=======
 		public AssemblyTreeModel AssemblyTreeModel {
->>>>>>> f1051474
 			get {
 				return App.ExportProvider.GetExportedValue<AssemblyTreeModel>();
 			}
@@ -97,13 +70,7 @@
 
 			InitializeComponent();
 
-<<<<<<< HEAD
-		private void DockWorkspace_ActiveTabPageChanged(object? sender, EventArgs e)
-		{
-			DockWorkspace dock = DockWorkspace.Instance;
-=======
 			mainWindowViewModel.Workspace.InitializeLayout(dockManager);
->>>>>>> f1051474
 
 			MenuService.Instance.Init(mainMenu, toolBar, InputBindings);
 
@@ -118,370 +85,6 @@
 			this.Height = bounds.Height;
 		}
 
-<<<<<<< HEAD
-		#region Toolbar extensibility
-
-		void InitToolbar()
-		{
-			int navigationPos = 0;
-			int openPos = 1;
-			var toolbarCommands = App.ExportProvider.GetExports<ICommand, IToolbarCommandMetadata>("ToolbarCommand");
-			foreach (var commandGroup in toolbarCommands.OrderBy(c => c.Metadata.ToolbarOrder).GroupBy(c => Properties.Resources.ResourceManager.GetString(c.Metadata.ToolbarCategory)))
-			{
-				if (commandGroup.Key == Properties.Resources.ResourceManager.GetString("Navigation"))
-				{
-					foreach (var command in commandGroup)
-					{
-						toolBar.Items.Insert(navigationPos++, MakeToolbarItem(command));
-						openPos++;
-					}
-				}
-				else if (commandGroup.Key == Properties.Resources.ResourceManager.GetString("Open"))
-				{
-					foreach (var command in commandGroup)
-					{
-						toolBar.Items.Insert(openPos++, MakeToolbarItem(command));
-					}
-				}
-				else
-				{
-					toolBar.Items.Add(new Separator());
-					foreach (var command in commandGroup)
-					{
-						toolBar.Items.Add(MakeToolbarItem(command));
-					}
-				}
-			}
-
-		}
-
-		Button MakeToolbarItem(IExport<ICommand, IToolbarCommandMetadata> command)
-		{
-			return new Button {
-				Style = ThemeManager.Current.CreateToolBarButtonStyle(),
-				Command = CommandWrapper.Unwrap(command.Value),
-				ToolTip = Properties.Resources.ResourceManager.GetString(command.Metadata.ToolTip),
-				Tag = command.Metadata.Tag,
-				Content = new Image {
-					Width = 16,
-					Height = 16,
-					Source = Images.Load(command.Value, command.Metadata.ToolbarIcon)
-				}
-			};
-		}
-		#endregion
-
-		#region Main Menu extensibility
-
-		void InitMainMenu()
-		{
-			var mainMenuCommands = App.ExportProvider.GetExports<ICommand, IMainMenuCommandMetadata>("MainMenuCommand");
-			// Start by constructing the individual flat menus
-			var parentMenuItems = new Dictionary<string, MenuItem>();
-			var menuGroups = mainMenuCommands.OrderBy(c => c.Metadata.MenuOrder).GroupBy(c => c.Metadata.ParentMenuID);
-			foreach (var menu in menuGroups)
-			{
-				// Get or add the target menu item and add all items grouped by menu category
-				var parentMenuItem = GetOrAddParentMenuItem(menu.Key, menu.Key);
-				foreach (var category in menu.GroupBy(c => c.Metadata.MenuCategory))
-				{
-					if (parentMenuItem.Items.Count > 0)
-					{
-						parentMenuItem.Items.Add(new Separator() { Tag = category.Key });
-					}
-					foreach (var entry in category)
-					{
-						if (menuGroups.Any(g => g.Key == entry.Metadata.MenuID))
-						{
-							var menuItem = GetOrAddParentMenuItem(entry.Metadata.MenuID, entry.Metadata.Header);
-							// replace potential dummy text with real name
-							menuItem.Header = GetResourceString(entry.Metadata.Header);
-							parentMenuItem.Items.Add(menuItem);
-						}
-						else
-						{
-							MenuItem menuItem = new MenuItem();
-							menuItem.Command = CommandWrapper.Unwrap(entry.Value);
-							menuItem.Tag = entry.Metadata.MenuID;
-							menuItem.Header = GetResourceString(entry.Metadata.Header);
-							if (!string.IsNullOrEmpty(entry.Metadata.MenuIcon))
-							{
-								menuItem.Icon = new Image {
-									Width = 16,
-									Height = 16,
-									Source = Images.Load(entry.Value, entry.Metadata.MenuIcon)
-								};
-							}
-
-							menuItem.IsEnabled = entry.Metadata.IsEnabled;
-							if (entry.Value is ToggleableCommand toggle)
-							{
-								menuItem.IsCheckable = true;
-								menuItem.SetBinding(MenuItem.IsCheckedProperty, new Binding("IsChecked") { Source = entry.Value, Mode = BindingMode.OneWay });
-							}
-
-							menuItem.InputGestureText = entry.Metadata.InputGestureText;
-							parentMenuItem.Items.Add(menuItem);
-						}
-					}
-				}
-			}
-
-			foreach (var (key, item) in parentMenuItems)
-			{
-				if (item.Parent == null)
-				{
-					mainMenu.Items.Add(item);
-				}
-			}
-
-			MenuItem GetOrAddParentMenuItem(string menuID, string resourceKey)
-			{
-				if (!parentMenuItems.TryGetValue(menuID, out var parentMenuItem))
-				{
-					var topLevelMenuItem = mainMenu.Items.OfType<MenuItem>().FirstOrDefault(m => (string)m.Tag == menuID);
-					if (topLevelMenuItem == null)
-					{
-						parentMenuItem = new MenuItem();
-						parentMenuItem.Header = GetResourceString(resourceKey);
-						parentMenuItem.Tag = menuID;
-						parentMenuItems.Add(menuID, parentMenuItem);
-					}
-					else
-					{
-						parentMenuItems.Add(menuID, topLevelMenuItem);
-						parentMenuItem = topLevelMenuItem;
-					}
-				}
-				return parentMenuItem;
-			}
-		}
-
-		internal static string? GetResourceString(string key)
-		{
-			if (string.IsNullOrEmpty(key))
-			{
-				return null;
-			}
-			string? value = Properties.Resources.ResourceManager.GetString(key);
-			if (!string.IsNullOrEmpty(value))
-			{
-				return value;
-			}
-			return key;
-		}
-		#endregion
-
-		#region Tool Pane extensibility
-
-		private void InitToolPanes()
-		{
-			var toolPanes = App.ExportProvider.GetExportedValues<ToolPaneModel>("ToolPane").OrderBy(item => item.Title);
-
-			DockWorkspace.Instance.ToolPanes.AddRange(toolPanes);
-		}
-
-		private void InitWindowMenu()
-		{
-			var windowMenuItem = mainMenu.Items.OfType<MenuItem>().First(m => (string)m.Tag == nameof(Properties.Resources._Window));
-			Separator separatorBeforeTools, separatorBeforeDocuments;
-			windowMenuItem.Items.Add(separatorBeforeTools = new Separator());
-			windowMenuItem.Items.Add(separatorBeforeDocuments = new Separator());
-
-			var dock = DockWorkspace.Instance;
-			dock.ToolPanes.CollectionChanged += ToolsChanged;
-			dock.TabPages.CollectionChanged += TabsChanged;
-
-			ToolsChanged(dock.ToolPanes, new NotifyCollectionChangedEventArgs(NotifyCollectionChangedAction.Reset));
-			TabsChanged(dock.TabPages, new NotifyCollectionChangedEventArgs(NotifyCollectionChangedAction.Reset));
-
-			void ToolsChanged(object? sender, NotifyCollectionChangedEventArgs e)
-			{
-				int endIndex = windowMenuItem.Items.IndexOf(separatorBeforeDocuments);
-				int startIndex = windowMenuItem.Items.IndexOf(separatorBeforeTools) + 1;
-				int insertionIndex;
-				switch (e.Action)
-				{
-					case NotifyCollectionChangedAction.Add:
-						insertionIndex = Math.Min(endIndex, startIndex + e.NewStartingIndex);
-						foreach (ToolPaneModel pane in e.NewItems)
-						{
-							MenuItem menuItem = CreateMenuItem(pane);
-							windowMenuItem.Items.Insert(insertionIndex, menuItem);
-							insertionIndex++;
-						}
-						break;
-					case NotifyCollectionChangedAction.Remove:
-						foreach (ToolPaneModel pane in e.OldItems)
-						{
-							for (int i = endIndex - 1; i >= startIndex; i--)
-							{
-								MenuItem item = (MenuItem)windowMenuItem.Items[i];
-								if (pane == item.Tag)
-								{
-									windowMenuItem.Items.RemoveAt(i);
-									item.Tag = null;
-									endIndex--;
-									break;
-								}
-							}
-						}
-						break;
-					case NotifyCollectionChangedAction.Replace:
-						break;
-					case NotifyCollectionChangedAction.Move:
-						break;
-					case NotifyCollectionChangedAction.Reset:
-						for (int i = endIndex - 1; i >= startIndex; i--)
-						{
-							MenuItem item = (MenuItem)windowMenuItem.Items[0];
-							item.Tag = null;
-							windowMenuItem.Items.RemoveAt(i);
-							endIndex--;
-						}
-						insertionIndex = endIndex;
-						foreach (ToolPaneModel pane in dock.ToolPanes)
-						{
-							MenuItem menuItem = CreateMenuItem(pane);
-							windowMenuItem.Items.Insert(insertionIndex, menuItem);
-							insertionIndex++;
-						}
-						break;
-				}
-
-				MenuItem CreateMenuItem(ToolPaneModel pane)
-				{
-					MenuItem menuItem = new MenuItem();
-					menuItem.Command = pane.AssociatedCommand ?? new ToolPaneCommand(pane.ContentId);
-					menuItem.Header = pane.Title;
-					menuItem.Tag = pane;
-					var shortcutKey = pane.ShortcutKey;
-					if (shortcutKey != null)
-					{
-						InputBindings.Add(new InputBinding(menuItem.Command, shortcutKey));
-						menuItem.InputGestureText = shortcutKey.GetDisplayStringForCulture(System.Globalization.CultureInfo.CurrentUICulture);
-					}
-					if (!string.IsNullOrEmpty(pane.Icon))
-					{
-						menuItem.Icon = new Image {
-							Width = 16,
-							Height = 16,
-							Source = Images.Load(pane, pane.Icon)
-						};
-					}
-
-					return menuItem;
-				}
-			}
-
-			void TabsChanged(object? sender, NotifyCollectionChangedEventArgs e)
-			{
-				int endIndex = windowMenuItem.Items.Count;
-				int startIndex = windowMenuItem.Items.IndexOf(separatorBeforeDocuments) + 1;
-				int insertionIndex;
-				switch (e.Action)
-				{
-					case NotifyCollectionChangedAction.Add:
-						insertionIndex = Math.Min(endIndex, startIndex + e.NewStartingIndex);
-						foreach (TabPageModel pane in e.NewItems)
-						{
-							MenuItem menuItem = CreateMenuItem(pane);
-							pane.PropertyChanged += TabPageChanged;
-							windowMenuItem.Items.Insert(insertionIndex, menuItem);
-							insertionIndex++;
-						}
-						break;
-					case NotifyCollectionChangedAction.Remove:
-						foreach (TabPageModel pane in e.OldItems)
-						{
-							for (int i = endIndex - 1; i >= startIndex; i--)
-							{
-								MenuItem item = (MenuItem)windowMenuItem.Items[i];
-								if (pane == item.Tag)
-								{
-									windowMenuItem.Items.RemoveAt(i);
-									pane.PropertyChanged -= TabPageChanged;
-									item.Tag = null;
-									endIndex--;
-									break;
-								}
-							}
-						}
-						break;
-					case NotifyCollectionChangedAction.Replace:
-						break;
-					case NotifyCollectionChangedAction.Move:
-						break;
-					case NotifyCollectionChangedAction.Reset:
-						for (int i = endIndex - 1; i >= startIndex; i--)
-						{
-							MenuItem item = (MenuItem)windowMenuItem.Items[i];
-							windowMenuItem.Items.RemoveAt(i);
-							((TabPageModel)item.Tag).PropertyChanged -= TabPageChanged;
-							endIndex--;
-						}
-						insertionIndex = endIndex;
-						foreach (TabPageModel pane in dock.TabPages)
-						{
-							MenuItem menuItem = CreateMenuItem(pane);
-							pane.PropertyChanged += TabPageChanged;
-							windowMenuItem.Items.Insert(insertionIndex, menuItem);
-							insertionIndex++;
-						}
-						break;
-				}
-
-				MenuItem CreateMenuItem(TabPageModel pane)
-				{
-					MenuItem menuItem = new MenuItem();
-					menuItem.Command = new TabPageCommand(pane);
-					menuItem.Header = pane.Title.Length > 20 ? pane.Title.Substring(20) + "..." : pane.Title;
-					menuItem.Tag = pane;
-					menuItem.IsCheckable = true;
-
-					return menuItem;
-				}
-			}
-
-			static void TabPageChanged(object? sender, PropertyChangedEventArgs e)
-			{
-				var windowMenuItem = Instance.mainMenu.Items.OfType<MenuItem>().First(m => (string)m.Tag == nameof(Properties.Resources._Window));
-				foreach (MenuItem menuItem in windowMenuItem.Items.OfType<MenuItem>())
-				{
-					if (menuItem.IsCheckable && menuItem.Tag == sender)
-					{
-						string title = ((TabPageModel)sender).Title;
-						menuItem.Header = title.Length > 20 ? title.Substring(0, 20) + "..." : title;
-					}
-				}
-			}
-		}
-
-		public void ShowInTopPane(string title, object content)
-		{
-			var model = DockWorkspace.Instance.ToolPanes.OfType<LegacyToolPaneModel>().FirstOrDefault(p => p.Content == content);
-			if (model == null)
-			{
-				model = new LegacyToolPaneModel(title, content, LegacyToolPaneLocation.Top);
-				DockWorkspace.Instance.ToolPanes.Add(model);
-			}
-			model.Show();
-		}
-
-		public void ShowInBottomPane(string title, object content)
-		{
-			var model = DockWorkspace.Instance.ToolPanes.OfType<LegacyToolPaneModel>().FirstOrDefault(p => p.Content == content);
-			if (model == null)
-			{
-				model = new LegacyToolPaneModel(title, content, LegacyToolPaneLocation.Bottom);
-				DockWorkspace.Instance.ToolPanes.Add(model);
-			}
-			model.Show();
-		}
-		#endregion
-
-=======
->>>>>>> f1051474
 		#region File Loader extensibility
 
 		void InitFileLoaders()
@@ -541,280 +144,6 @@
 			}
 		}
 
-<<<<<<< HEAD
-		public AssemblyList CurrentAssemblyList {
-			get { return assemblyList; }
-		}
-
-		List<LoadedAssembly> commandLineLoadedAssemblies = new List<LoadedAssembly>();
-
-		internal async Task HandleSingleInstanceCommandLineArguments(string[] args)
-		{
-			var cmdArgs = CommandLineArguments.Create(args);
-
-			await Dispatcher.InvokeAsync(() => {
-				if (HandleCommandLineArguments(cmdArgs))
-				{
-					if (!cmdArgs.NoActivate && WindowState == WindowState.Minimized)
-						WindowState = WindowState.Normal;
-
-					HandleCommandLineArgumentsAfterShowList(cmdArgs);
-				}
-			});
-		}
-
-		bool HandleCommandLineArguments(CommandLineArguments args)
-		{
-			LoadAssemblies(args.AssembliesToLoad, commandLineLoadedAssemblies, focusNode: false);
-			if (args.Language != null)
-				SettingsService.Instance.SessionSettings.LanguageSettings.Language = Languages.GetLanguage(args.Language);
-			return true;
-		}
-
-		/// <summary>
-		/// Called on startup or when passed arguments via WndProc from a second instance.
-		/// In the format case, spySettings is non-null; in the latter it is null.
-		/// </summary>
-		void HandleCommandLineArgumentsAfterShowList(CommandLineArguments args, ILSpySettings? spySettings = null)
-		{
-			var sessionSettings = SettingsService.Instance.SessionSettings;
-
-			var relevantAssemblies = commandLineLoadedAssemblies.ToList();
-			commandLineLoadedAssemblies.Clear(); // clear references once we don't need them anymore
-			NavigateOnLaunch(args.NavigateTo, sessionSettings.ActiveTreeViewPath, spySettings, relevantAssemblies);
-			if (args.Search != null)
-			{
-				var searchPane = App.ExportProvider.GetExportedValue<SearchPaneModel>();
-
-				searchPane.SearchTerm = args.Search;
-				searchPane.Show();
-			}
-		}
-
-		async void NavigateOnLaunch(string navigateTo, string[] activeTreeViewPath, ILSpySettings? spySettings, List<LoadedAssembly> relevantAssemblies)
-		{
-			var initialSelection = AssemblyTreeView.SelectedItem;
-			if (navigateTo != null)
-			{
-				bool found = false;
-				if (navigateTo.StartsWith("N:", StringComparison.Ordinal))
-				{
-					string namespaceName = navigateTo.Substring(2);
-					foreach (LoadedAssembly asm in relevantAssemblies)
-					{
-						AssemblyTreeNode? asmNode = assemblyListTreeNode.FindAssemblyNode(asm);
-						if (asmNode != null)
-						{
-							// FindNamespaceNode() blocks the UI if the assembly is not yet loaded,
-							// so use an async wait instead.
-							await asm.GetMetadataFileAsync().Catch<Exception>(ex => { });
-							NamespaceTreeNode? nsNode = asmNode.FindNamespaceNode(namespaceName);
-							if (nsNode != null)
-							{
-								found = true;
-								if (AssemblyTreeView.SelectedItem == initialSelection)
-								{
-									SelectNode(nsNode);
-								}
-								break;
-							}
-						}
-					}
-				}
-				else if (navigateTo == "none")
-				{
-					// Don't navigate anywhere; start empty.
-					// Used by ILSpy VS addin, it'll send us the real location to navigate to via IPC.
-					found = true;
-				}
-				else
-				{
-					IEntity? mr = await Task.Run(() => FindEntityInRelevantAssemblies(navigateTo, relevantAssemblies));
-					// Make sure we wait for assemblies being loaded...
-					// BeginInvoke in LoadedAssembly.LookupReferencedAssemblyInternal
-					await Dispatcher.InvokeAsync(delegate { }, DispatcherPriority.Normal);
-					if (mr != null && mr.ParentModule.MetadataFile != null)
-					{
-						found = true;
-						if (AssemblyTreeView.SelectedItem == initialSelection)
-						{
-							JumpToReference(mr);
-						}
-					}
-				}
-				if (!found && AssemblyTreeView.SelectedItem == initialSelection)
-				{
-					AvalonEditTextOutput output = new AvalonEditTextOutput();
-					output.Write(string.Format("Cannot find '{0}' in command line specified assemblies.", navigateTo));
-					DockWorkspace.Instance.ShowText(output);
-				}
-			}
-			else if (relevantAssemblies.Count == 1)
-			{
-				// NavigateTo == null and an assembly was given on the command-line:
-				// Select the newly loaded assembly
-				AssemblyTreeNode? asmNode = assemblyListTreeNode.FindAssemblyNode(relevantAssemblies[0]);
-				if (asmNode != null && AssemblyTreeView.SelectedItem == initialSelection)
-				{
-					SelectNode(asmNode);
-				}
-			}
-			else if (spySettings != null)
-			{
-				SharpTreeNode? node = null;
-				if (activeTreeViewPath?.Length > 0)
-				{
-					foreach (var asm in CurrentAssemblyList.GetAssemblies())
-					{
-						if (asm.FileName == activeTreeViewPath[0])
-						{
-							// FindNodeByPath() blocks the UI if the assembly is not yet loaded,
-							// so use an async wait instead.
-							await asm.GetMetadataFileAsync().Catch<Exception>(ex => { });
-						}
-					}
-					node = FindNodeByPath(activeTreeViewPath, true);
-				}
-				if (AssemblyTreeView.SelectedItem == initialSelection)
-				{
-					if (node != null)
-					{
-						SelectNode(node);
-
-						// only if not showing the about page, perform the update check:
-						await ShowMessageIfUpdatesAvailableAsync(spySettings);
-					}
-					else
-					{
-						DockWorkspace.Instance.ActiveTabPage.ShowTextView(AboutPage.Display);
-					}
-				}
-			}
-		}
-
-		internal static IEntity? FindEntityInRelevantAssemblies(string navigateTo, IEnumerable<LoadedAssembly> relevantAssemblies)
-		{
-			ITypeReference? typeRef = null;
-			IMemberReference? memberRef = null;
-			if (navigateTo.StartsWith("T:", StringComparison.Ordinal))
-			{
-				typeRef = IdStringProvider.ParseTypeName(navigateTo);
-			}
-			else
-			{
-				memberRef = IdStringProvider.ParseMemberIdString(navigateTo);
-				typeRef = memberRef.DeclaringTypeReference;
-			}
-			foreach (LoadedAssembly asm in relevantAssemblies.ToList())
-			{
-				var module = asm.GetMetadataFileOrNull();
-				if (CanResolveTypeInPEFile(module, typeRef, out var typeHandle))
-				{
-					ICompilation compilation = typeHandle.Kind == HandleKind.ExportedType
-						? new DecompilerTypeSystem(module, module.GetAssemblyResolver())
-						: new SimpleCompilation((PEFile)module, MinimalCorlib.Instance);
-					return memberRef == null
-						? typeRef.Resolve(new SimpleTypeResolveContext(compilation)) as ITypeDefinition
-						: (IEntity?)memberRef.Resolve(new SimpleTypeResolveContext(compilation));
-				}
-			}
-			return null;
-		}
-
-		static bool CanResolveTypeInPEFile(MetadataFile module, ITypeReference typeRef, out EntityHandle typeHandle)
-		{
-			// We intentionally ignore reference assemblies, so that the loop continues looking for another assembly that might have a usable definition.
-			if (module.IsReferenceAssembly())
-			{
-				typeHandle = default;
-				return false;
-			}
-
-			switch (typeRef)
-			{
-				case GetPotentiallyNestedClassTypeReference topLevelType:
-					typeHandle = topLevelType.ResolveInPEFile(module);
-					return !typeHandle.IsNil;
-				case NestedTypeReference nestedType:
-					if (!CanResolveTypeInPEFile(module, nestedType.DeclaringTypeReference, out typeHandle))
-						return false;
-					if (typeHandle.Kind == HandleKind.ExportedType)
-						return true;
-					var typeDef = module.Metadata.GetTypeDefinition((TypeDefinitionHandle)typeHandle);
-					typeHandle = typeDef.GetNestedTypes().FirstOrDefault(t => {
-						var td = module.Metadata.GetTypeDefinition(t);
-						var typeName = ReflectionHelper.SplitTypeParameterCountFromReflectionName(module.Metadata.GetString(td.Name), out int typeParameterCount);
-						return nestedType.AdditionalTypeParameterCount == typeParameterCount && nestedType.Name == typeName;
-					});
-					return !typeHandle.IsNil;
-				default:
-					typeHandle = default;
-					return false;
-			}
-		}
-
-		void MainWindow_Loaded(object sender, RoutedEventArgs e)
-		{
-			DockWorkspace.Instance.TabPages.Add();
-
-			var loadPreviousAssemblies = Options.MiscSettingsPanel.CurrentMiscSettings.LoadPreviousAssemblies;
-
-			var sessionSettings = SettingsService.Instance.SessionSettings;
-
-			if (loadPreviousAssemblies)
-			{
-				// Load AssemblyList only in Loaded event so that WPF is initialized before we start the CPU-heavy stuff.
-				// This makes the UI come up a bit faster.
-				this.assemblyList = SettingsService.Instance.AssemblyListManager.LoadList(sessionSettings.ActiveAssemblyList);
-			}
-			else
-			{
-				SettingsService.Instance.AssemblyListManager.ClearAll();
-				this.assemblyList = SettingsService.Instance.AssemblyListManager.CreateList(AssemblyListManager.DefaultListName);
-			}
-
-			HandleCommandLineArguments(App.CommandLineArguments);
-
-			if (assemblyList.GetAssemblies().Length == 0
-				&& assemblyList.ListName == AssemblyListManager.DefaultListName
-				&& loadPreviousAssemblies)
-			{
-				LoadInitialAssemblies();
-			}
-
-			ShowAssemblyList(this.assemblyList);
-
-			if (sessionSettings.ActiveAutoLoadedAssembly != null
-				&& File.Exists(sessionSettings.ActiveAutoLoadedAssembly))
-			{
-				this.assemblyList.Open(sessionSettings.ActiveAutoLoadedAssembly, true);
-			}
-
-			Dispatcher.BeginInvoke(DispatcherPriority.Loaded, new Action(() => OpenAssemblies(SettingsService.Instance.SpySettings)));
-		}
-
-		void OpenAssemblies(ILSpySettings spySettings)
-		{
-			HandleCommandLineArgumentsAfterShowList(App.CommandLineArguments, spySettings);
-
-			AvalonEditTextOutput output = new AvalonEditTextOutput();
-			if (FormatExceptions(App.StartupExceptions.ToArray(), output))
-				DockWorkspace.Instance.ShowText(output);
-		}
-
-		static bool FormatExceptions(App.ExceptionData[] exceptions, ITextOutput output)
-		{
-			var stringBuilder = new StringBuilder();
-			var result = exceptions.FormatExceptions(stringBuilder);
-			if (result)
-			{
-				output.Write(stringBuilder.ToString());
-			}
-			return result;
-		}
-
-=======
->>>>>>> f1051474
 		#region Update Check
 
 		string updateAvailableDownloadUrl;
@@ -849,11 +178,7 @@
 			else
 			{
 				updatePanel.Visibility = Visibility.Collapsed;
-<<<<<<< HEAD
-				string? downloadUrl = await NotifyOfUpdatesStrategy.CheckForUpdatesAsync(ILSpySettings.Load());
-=======
-				string downloadUrl = await NotifyOfUpdatesStrategy.CheckForUpdatesAsync(SettingsService.Instance.SpySettings);
->>>>>>> f1051474
+				string? downloadUrl = await NotifyOfUpdatesStrategy.CheckForUpdatesAsync(SettingsService.Instance.SpySettings);
 				AdjustUpdateUIAfterCheck(downloadUrl, true);
 			}
 		}
@@ -874,318 +199,7 @@
 			}
 		}
 
-<<<<<<< HEAD
-		void ShowAssemblyList(AssemblyList assemblyList)
-		{
-			history.Clear();
-			if (this.assemblyList != null)
-			{
-				this.assemblyList.CollectionChanged -= assemblyList_Assemblies_CollectionChanged;
-			}
-
-			this.assemblyList = assemblyList;
-			assemblyList.CollectionChanged += assemblyList_Assemblies_CollectionChanged;
-
-			assemblyListTreeNode = new AssemblyListTreeNode(assemblyList);
-			assemblyListTreeNode.Select = x => SelectNode(x, inNewTabPage: false);
-			AssemblyTreeView.Root = assemblyListTreeNode;
-
-			if (assemblyList.ListName == AssemblyListManager.DefaultListName)
-#if DEBUG
-				this.Title = $"ILSpy {DecompilerVersionInfo.FullVersion}";
-#else
-				this.Title = "ILSpy";
-#endif
-			else
-#if DEBUG
-				this.Title = $"ILSpy {DecompilerVersionInfo.FullVersion} - " + assemblyList.ListName;
-#else
-				this.Title = "ILSpy - " + assemblyList.ListName;
-#endif
-		}
-
-		void assemblyList_Assemblies_CollectionChanged(object? sender, NotifyCollectionChangedEventArgs e)
-		{
-			if (e.Action == NotifyCollectionChangedAction.Reset)
-			{
-				history.RemoveAll(_ => true);
-			}
-			if (e.OldItems != null)
-			{
-				var oldAssemblies = new HashSet<LoadedAssembly>(e.OldItems.Cast<LoadedAssembly>());
-				history.RemoveAll(n => n.TreeNodes.Any(
-					nd => nd.AncestorsAndSelf().OfType<AssemblyTreeNode>().Any(
-						a => oldAssemblies.Contains(a.LoadedAssembly))));
-			}
-
-			MessageBus.Send(this, new CurrentAssemblyListChangedEventArgs(e));
-		}
-
-		void LoadInitialAssemblies()
-		{
-			// Called when loading an empty assembly list; so that
-			// the user can see something initially.
-			System.Reflection.Assembly[] initialAssemblies = {
-				typeof(object).Assembly,
-				typeof(Uri).Assembly,
-				typeof(System.Linq.Enumerable).Assembly,
-				typeof(System.Xml.XmlDocument).Assembly,
-				typeof(System.Windows.Markup.MarkupExtension).Assembly,
-				typeof(System.Windows.Rect).Assembly,
-				typeof(System.Windows.UIElement).Assembly,
-				typeof(System.Windows.FrameworkElement).Assembly
-			};
-			foreach (System.Reflection.Assembly asm in initialAssemblies)
-				assemblyList.OpenAssembly(asm.Location);
-		}
-
-		void LanguageSettings_PropertyChanged(object sender, PropertyChangedEventArgs e)
-		{
-			if (e.PropertyName == "Language" || e.PropertyName == "LanguageVersion")
-			{
-				DecompileSelectedNodes(recordHistory: false);
-			}
-		}
-
-		internal AssemblyListTreeNode AssemblyListTreeNode {
-			get { return assemblyListTreeNode; }
-		}
-
-		#region Node Selection
-
-		public void SelectNode(SharpTreeNode obj)
-		{
-			SelectNode(obj, false);
-		}
-
-		public void SelectNode(SharpTreeNode obj, bool inNewTabPage)
-		{
-			SelectNode(obj, inNewTabPage, true);
-		}
-
-		public void SelectNode(SharpTreeNode obj, bool inNewTabPage, bool setFocus)
-		{
-			if (obj != null)
-			{
-				if (!obj.AncestorsAndSelf().Any(node => node.IsHidden))
-				{
-					if (inNewTabPage)
-					{
-						DockWorkspace.Instance.TabPages.Add();
-						AssemblyTreeView.SelectedItem = null;
-					}
-
-					// Set both the selection and focus to ensure that keyboard navigation works as expected.
-					if (setFocus)
-					{
-						AssemblyTreeView.FocusNode(obj);
-					}
-					else
-					{
-						AssemblyTreeView.ScrollIntoView(obj);
-					}
-					AssemblyTreeView.SelectedItem = obj;
-				}
-				else
-				{
-					MessageBox.Show(Properties.Resources.NavigationFailed, "ILSpy", MessageBoxButton.OK, MessageBoxImage.Exclamation);
-				}
-			}
-		}
-
-		public void SelectNodes(IEnumerable<SharpTreeNode> nodes)
-		{
-			SelectNodes(nodes, false);
-		}
-
-		public void SelectNodes(IEnumerable<SharpTreeNode> nodes, bool inNewTabPage)
-		{
-			SelectNodes(nodes, inNewTabPage, true);
-		}
-
-		public void SelectNodes(IEnumerable<SharpTreeNode> nodes, bool inNewTabPage, bool setFocus)
-		{
-			SelectNodes(nodes, inNewTabPage, setFocus, false);
-		}
-
-		internal void SelectNodes(IEnumerable<SharpTreeNode> nodes, bool inNewTabPage,
-			bool setFocus, bool changingActiveTab)
-		{
-			if (inNewTabPage)
-			{
-				DockWorkspace.Instance.TabPages.Add();
-			}
-
-			// Ensure nodes exist
-			var nodesList = nodes.Select(n => FindNodeByPath(GetPathForNode(n), true))
-				.Where(n => n != null).ToArray();
-
-			if (!nodesList.Any() || !nodesList.All(n => !n.AncestorsAndSelf().Any(a => a.IsHidden)))
-			{
-				return;
-			}
-
-			this.changingActiveTab = changingActiveTab || inNewTabPage;
-			try
-			{
-				if (setFocus)
-				{
-					AssemblyTreeView.FocusNode(nodesList[0]);
-				}
-				else
-				{
-					AssemblyTreeView.ScrollIntoView(nodesList[0]);
-				}
-
-				AssemblyTreeView.SetSelectedNodes(nodesList);
-			}
-			finally
-			{
-				this.changingActiveTab = false;
-			}
-		}
-
-		/// <summary>
-		/// Retrieves a node using the .ToString() representations of its ancestors.
-		/// </summary>
-		public SharpTreeNode? FindNodeByPath(string[] path, bool returnBestMatch)
-		{
-			if (path == null)
-				return null;
-			SharpTreeNode? node = AssemblyTreeView.Root;
-			SharpTreeNode? bestMatch = node;
-			foreach (var element in path)
-			{
-				if (node == null)
-					break;
-				bestMatch = node;
-				node.EnsureLazyChildren();
-				var ilSpyTreeNode = node as ILSpyTreeNode;
-				if (ilSpyTreeNode != null)
-					ilSpyTreeNode.EnsureChildrenFiltered();
-				node = node.Children.FirstOrDefault(c => c.ToString() == element);
-			}
-			if (returnBestMatch)
-				return node ?? bestMatch;
-			else
-				return node;
-		}
-
-		/// <summary>
-		/// Gets the .ToString() representation of the node's ancestors.
-		/// </summary>
-		public static string[]? GetPathForNode(SharpTreeNode node)
-		{
-			if (node == null)
-				return null;
-			List<string> path = new List<string>();
-			while (node.Parent != null)
-			{
-				path.Add(node.ToString());
-				node = node.Parent;
-			}
-			path.Reverse();
-			return path.ToArray();
-		}
-
-		public ILSpyTreeNode? FindTreeNode(object reference)
-		{
-			switch (reference)
-			{
-				case LoadedAssembly lasm:
-					return assemblyListTreeNode.FindAssemblyNode(lasm);
-				case MetadataFile asm:
-					return assemblyListTreeNode.FindAssemblyNode(asm);
-				case Resource res:
-					return assemblyListTreeNode.FindResourceNode(res);
-				case ValueTuple<Resource, string> resName:
-					return assemblyListTreeNode.FindResourceNode(resName.Item1, resName.Item2);
-				case ITypeDefinition type:
-					return assemblyListTreeNode.FindTypeNode(type);
-				case IField fd:
-					return assemblyListTreeNode.FindFieldNode(fd);
-				case IMethod md:
-					return assemblyListTreeNode.FindMethodNode(md);
-				case IProperty pd:
-					return assemblyListTreeNode.FindPropertyNode(pd);
-				case IEvent ed:
-					return assemblyListTreeNode.FindEventNode(ed);
-				case INamespace nd:
-					return AssemblyListTreeNode.FindNamespaceNode(nd);
-				default:
-					return null;
-			}
-		}
-
-		public void JumpToReference(object reference)
-		{
-			JumpToReference(reference, inNewTabPage: false);
-		}
-
-		public void JumpToReference(object reference, bool inNewTabPage)
-		{
-			JumpToReferenceAsync(reference, inNewTabPage).HandleExceptions();
-		}
-
-		/// <summary>
-		/// Jumps to the specified reference.
-		/// </summary>
-		/// <returns>
-		/// Returns a task that will signal completion when the decompilation of the jump target has finished.
-		/// The task will be marked as canceled if the decompilation is canceled.
-		/// </returns>
-		public Task JumpToReferenceAsync(object reference)
-		{
-			return JumpToReferenceAsync(reference, inNewTabPage: false);
-		}
-
-		public Task JumpToReferenceAsync(object reference, bool inNewTabPage)
-		{
-			decompilationTask = TaskHelper.CompletedTask;
-			switch (reference)
-			{
-				case Decompiler.Disassembler.OpCodeInfo opCode:
-					OpenLink(opCode.Link);
-					break;
-				case EntityReference unresolvedEntity:
-					string protocol = unresolvedEntity.Protocol ?? "decompile";
-					var file = unresolvedEntity.ResolveAssembly(assemblyList);
-					if (file == null)
-					{
-						break;
-					}
-					if (protocol != "decompile")
-					{
-						var protocolHandlers = App.ExportProvider.GetExports<IProtocolHandler>();
-						foreach (var handler in protocolHandlers)
-						{
-							var node = handler.Value.Resolve(protocol, file, unresolvedEntity.Handle, out bool newTabPage);
-							if (node != null)
-							{
-								SelectNode(node, newTabPage || inNewTabPage);
-								return decompilationTask;
-							}
-						}
-					}
-					var possibleToken = MetadataTokenHelpers.TryAsEntityHandle(MetadataTokens.GetToken(unresolvedEntity.Handle));
-					if (possibleToken != null)
-					{
-						var typeSystem = new DecompilerTypeSystem(file, file.GetAssemblyResolver(), TypeSystemOptions.Default | TypeSystemOptions.Uncached);
-						reference = typeSystem.MainModule.ResolveEntity(possibleToken.Value);
-						goto default;
-					}
-					break;
-				default:
-					ILSpyTreeNode? treeNode = FindTreeNode(reference);
-					if (treeNode != null)
-						SelectNode(treeNode, inNewTabPage);
-					break;
-			}
-			return decompilationTask;
-		}
-=======
 		#endregion
->>>>>>> f1051474
 
 		public static void OpenLink(string link)
 		{
@@ -1216,299 +230,6 @@
 				// just ignore all of them.
 			}
 		}
-<<<<<<< HEAD
-		#endregion
-
-		#region Open/Refresh
-		void OpenCommandExecuted(object sender, ExecutedRoutedEventArgs e)
-		{
-			e.Handled = true;
-			OpenFileDialog dlg = new OpenFileDialog();
-			dlg.Filter = ".NET assemblies|*.dll;*.exe;*.winmd;*.wasm|Nuget Packages (*.nupkg)|*.nupkg|Portable Program Database (*.pdb)|*.pdb|All files|*.*";
-			dlg.Multiselect = true;
-			dlg.RestoreDirectory = true;
-			if (dlg.ShowDialog() == true)
-			{
-				OpenFiles(dlg.FileNames);
-			}
-		}
-
-		public void OpenFiles(string[] fileNames, bool focusNode = true)
-		{
-			if (fileNames == null)
-				throw new ArgumentNullException(nameof(fileNames));
-
-			if (focusNode)
-				AssemblyTreeView.UnselectAll();
-
-			LoadAssemblies(fileNames, focusNode: focusNode);
-		}
-
-		void LoadAssemblies(IEnumerable<string> fileNames, List<LoadedAssembly>? loadedAssemblies = null, bool focusNode = true)
-		{
-			SharpTreeNode? lastNode = null;
-			foreach (string file in fileNames)
-			{
-				var asm = assemblyList.OpenAssembly(file);
-				if (asm != null)
-				{
-					if (loadedAssemblies != null)
-					{
-						loadedAssemblies.Add(asm);
-					}
-					else
-					{
-						var node = assemblyListTreeNode.FindAssemblyNode(asm);
-						if (node != null && focusNode)
-						{
-							AssemblyTreeView.SelectedItems.Add(node);
-							lastNode = node;
-						}
-					}
-				}
-
-				if (lastNode != null && focusNode)
-					AssemblyTreeView.FocusNode(lastNode);
-			}
-		}
-
-		void RefreshCommandExecuted(object sender, ExecutedRoutedEventArgs e)
-		{
-			try
-			{
-				refreshInProgress = true;
-				var path = GetPathForNode(AssemblyTreeView.SelectedItem as SharpTreeNode);
-				ShowAssemblyList(SettingsService.Instance.AssemblyListManager.LoadList(assemblyList.ListName));
-				SelectNode(FindNodeByPath(path, true), inNewTabPage: false, AssemblyTreeView.IsFocused);
-			}
-			finally
-			{
-				refreshInProgress = false;
-			}
-		}
-
-		void SearchCommandExecuted(object sender, ExecutedRoutedEventArgs e)
-		{
-			DockWorkspace.Instance.ShowToolPane(SearchPaneModel.PaneContentId);
-		}
-		#endregion
-
-		#region Decompile (TreeView_SelectionChanged)
-		bool delayDecompilationRequestDueToContextMenu;
-
-		protected override void OnContextMenuClosing(ContextMenuEventArgs e)
-		{
-			base.OnContextMenuClosing(e);
-
-			if (delayDecompilationRequestDueToContextMenu)
-			{
-				delayDecompilationRequestDueToContextMenu = false;
-				var state = DockWorkspace.Instance.ActiveTabPage.GetState() as DecompilerTextViewState;
-				DecompileSelectedNodes(state);
-			}
-		}
-
-		void TreeView_SelectionChanged(object sender, SelectionChangedEventArgs e)
-		{
-			DecompilerTextViewState? state = null;
-			if (refreshInProgress || changingActiveTab)
-			{
-				state = DockWorkspace.Instance.ActiveTabPage.GetState() as DecompilerTextViewState;
-			}
-
-			this.delayDecompilationRequestDueToContextMenu = Mouse.RightButton == MouseButtonState.Pressed;
-			if (!changingActiveTab && !delayDecompilationRequestDueToContextMenu)
-			{
-				DecompileSelectedNodes(state);
-			}
-
-			SelectionChanged?.Invoke(sender, e);
-		}
-
-		Task decompilationTask;
-		bool ignoreDecompilationRequests;
-
-		void DecompileSelectedNodes(DecompilerTextViewState? newState = null, bool recordHistory = true)
-		{
-			if (ignoreDecompilationRequests)
-				return;
-
-			if (AssemblyTreeView.SelectedItems.Count == 0 && refreshInProgress)
-				return;
-
-			if (recordHistory)
-			{
-				var tabPage = DockWorkspace.Instance.ActiveTabPage;
-				var currentState = tabPage.GetState();
-				if (currentState != null)
-					history.UpdateCurrent(new NavigationState(tabPage, currentState));
-				history.Record(new NavigationState(tabPage, AssemblyTreeView.SelectedItems.OfType<SharpTreeNode>()));
-			}
-
-			DockWorkspace.Instance.ActiveTabPage.SupportsLanguageSwitching = true;
-
-			if (AssemblyTreeView.SelectedItems.Count == 1)
-			{
-				ILSpyTreeNode? node = AssemblyTreeView.SelectedItem as ILSpyTreeNode;
-				if (node != null && node.View(DockWorkspace.Instance.ActiveTabPage))
-					return;
-			}
-			if (newState?.ViewedUri != null)
-			{
-				NavigateTo(new RequestNavigateEventArgs(newState.ViewedUri, null), recordHistory: false);
-				return;
-			}
-			var options = MainWindow.Instance.CreateDecompilationOptions();
-			options.TextViewState = newState;
-			decompilationTask = DockWorkspace.Instance.ActiveTabPage.ShowTextViewAsync(
-				textView => textView.DecompileAsync(this.CurrentLanguage, this.SelectedNodes, options)
-			);
-		}
-
-		void SaveCommandCanExecute(object sender, CanExecuteRoutedEventArgs e)
-		{
-			e.Handled = true;
-			e.CanExecute = SaveCodeContextMenuEntry.CanExecute(SelectedNodes.ToList());
-		}
-
-		void SaveCommandExecuted(object sender, ExecutedRoutedEventArgs e)
-		{
-			SaveCodeContextMenuEntry.Execute(SelectedNodes.ToList());
-		}
-
-		public void RefreshDecompiledView()
-		{
-			try
-			{
-				refreshInProgress = true;
-				DecompileSelectedNodes();
-			}
-			finally
-			{
-				refreshInProgress = false;
-			}
-		}
-
-		public Language CurrentLanguage => SettingsService.Instance.SessionSettings.LanguageSettings.Language;
-
-		public LanguageVersion? CurrentLanguageVersion => SettingsService.Instance.SessionSettings.LanguageSettings.LanguageVersion;
-
-		public event SelectionChangedEventHandler SelectionChanged;
-
-		public IEnumerable<ILSpyTreeNode> SelectedNodes {
-			get {
-				return AssemblyTreeView.GetTopLevelSelection().OfType<ILSpyTreeNode>();
-			}
-		}
-		#endregion
-
-		#region Back/Forward navigation
-		void BackCommandCanExecute(object sender, CanExecuteRoutedEventArgs e)
-		{
-			e.Handled = true;
-			e.CanExecute = history.CanNavigateBack;
-		}
-
-		void BackCommandExecuted(object sender, ExecutedRoutedEventArgs e)
-		{
-			if (history.CanNavigateBack)
-			{
-				e.Handled = true;
-				NavigateHistory(false);
-			}
-		}
-
-		void ForwardCommandCanExecute(object sender, CanExecuteRoutedEventArgs e)
-		{
-			e.Handled = true;
-			e.CanExecute = history.CanNavigateForward;
-		}
-
-		void ForwardCommandExecuted(object sender, ExecutedRoutedEventArgs e)
-		{
-			if (history.CanNavigateForward)
-			{
-				e.Handled = true;
-				NavigateHistory(true);
-			}
-		}
-
-		void NavigateHistory(bool forward)
-		{
-			TabPageModel tabPage = DockWorkspace.Instance.ActiveTabPage;
-			var state = tabPage.GetState();
-			if (state != null)
-				history.UpdateCurrent(new NavigationState(tabPage, state));
-			var newState = forward ? history.GoForward() : history.GoBack();
-
-			ignoreDecompilationRequests = true;
-			AssemblyTreeView.SelectedItems.Clear();
-			DockWorkspace.Instance.ActiveTabPage = newState.TabPage;
-			foreach (var node in newState.TreeNodes)
-			{
-				AssemblyTreeView.SelectedItems.Add(node);
-			}
-			if (newState.TreeNodes.Any())
-				AssemblyTreeView.FocusNode(newState.TreeNodes.First());
-			ignoreDecompilationRequests = false;
-			DecompileSelectedNodes(newState.ViewState as DecompilerTextViewState, false);
-		}
-		#endregion
-
-		internal void NavigateTo(RequestNavigateEventArgs e, bool recordHistory = true, bool inNewTabPage = false)
-		{
-			if (e.Uri.Scheme == "resource")
-			{
-				if (inNewTabPage)
-				{
-					DockWorkspace.Instance.TabPages.Add();
-				}
-
-				if (e.Uri.Host == "aboutpage")
-				{
-					RecordHistory();
-					DockWorkspace.Instance.ActiveTabPage.ShowTextView(AboutPage.Display);
-					e.Handled = true;
-					return;
-				}
-				AvalonEditTextOutput output = new AvalonEditTextOutput {
-					Address = e.Uri,
-					Title = e.Uri.AbsolutePath,
-					EnableHyperlinks = true
-				};
-				using (Stream? s = typeof(App).Assembly.GetManifestResourceStream(typeof(App), e.Uri.AbsolutePath))
-				{
-					using (StreamReader r = new StreamReader(s))
-					{
-						string? line;
-						while ((line = r.ReadLine()) != null)
-						{
-							output.Write(line);
-							output.WriteLine();
-						}
-					}
-				}
-				RecordHistory();
-				DockWorkspace.Instance.ShowText(output);
-				e.Handled = true;
-			}
-
-			void RecordHistory()
-			{
-				if (!recordHistory)
-					return;
-				TabPageModel tabPage = DockWorkspace.Instance.ActiveTabPage;
-				var currentState = tabPage.GetState();
-				if (currentState != null)
-					history.UpdateCurrent(new NavigationState(tabPage, currentState));
-				ignoreDecompilationRequests = true;
-				UnselectAll();
-				ignoreDecompilationRequests = false;
-				history.Record(new NavigationState(tabPage, new ViewState { ViewedUri = e.Uri }));
-			}
-		}
-=======
->>>>>>> f1051474
 
 		protected override void OnStateChanged(EventArgs e)
 		{
@@ -1524,23 +245,7 @@
 
 			var snapshot = SettingsService.Instance.CreateSnapshot();
 
-<<<<<<< HEAD
-		private string? GetAutoLoadedAssemblyNode(SharpTreeNode node)
-		{
-			if (node == null)
-				return null;
-			while (!(node is TreeNodes.AssemblyTreeNode) && node.Parent != null)
-			{
-				node = node.Parent;
-			}
-			//this should be an assembly node
-			var assyNode = node as TreeNodes.AssemblyTreeNode;
-			var loadedAssy = assyNode.LoadedAssembly;
-			if (!(loadedAssy.IsLoaded && loadedAssy.IsAutoLoaded))
-				return null;
-=======
 			var sessionSettings = snapshot.GetSettings<SessionSettings>();
->>>>>>> f1051474
 
 			sessionSettings.ActiveAssemblyList = AssemblyTreeModel.AssemblyList.ListName;
 			sessionSettings.ActiveTreeViewPath = AssemblyTreeModel.SelectedPath;
