﻿// Copyright (c) 2011 AlphaSierraPapa for the SharpDevelop Team
// 
// Permission is hereby granted, free of charge, to any person obtaining a copy of this
// software and associated documentation files (the "Software"), to deal in the Software
// without restriction, including without limitation the rights to use, copy, modify, merge,
// publish, distribute, sublicense, and/or sell copies of the Software, and to permit persons
// to whom the Software is furnished to do so, subject to the following conditions:
// 
// The above copyright notice and this permission notice shall be included in all copies or
// substantial portions of the Software.
// 
// THE SOFTWARE IS PROVIDED "AS IS", WITHOUT WARRANTY OF ANY KIND, EXPRESS OR IMPLIED,
// INCLUDING BUT NOT LIMITED TO THE WARRANTIES OF MERCHANTABILITY, FITNESS FOR A PARTICULAR
// PURPOSE AND NONINFRINGEMENT. IN NO EVENT SHALL THE AUTHORS OR COPYRIGHT HOLDERS BE LIABLE
// FOR ANY CLAIM, DAMAGES OR OTHER LIABILITY, WHETHER IN AN ACTION OF CONTRACT, TORT OR
// OTHERWISE, ARISING FROM, OUT OF OR IN CONNECTION WITH THE SOFTWARE OR THE USE OR OTHER
// DEALINGS IN THE SOFTWARE.

using System;
using System.Collections.Specialized;
using System.ComponentModel;
using System.Linq;
using ICSharpCode.Decompiler;
using ICSharpCode.TreeView;

namespace ICSharpCode.ILSpy.TreeNodes
{
	/// <summary>
	/// Base class of all ILSpy tree nodes.
	/// </summary>
	public abstract class ILSpyTreeNode : SharpTreeNode
	{
		FilterSettings filterSettings;
		bool childrenNeedFiltering;

		public FilterSettings FilterSettings
		{
			get { return filterSettings; }
			set
			{
				if (filterSettings != value) {
					filterSettings = value;
					OnFilterSettingsChanged();
				}
			}
		}

		public Language Language
		{
			get { return filterSettings != null ? filterSettings.Language : Languages.AllLanguages[0]; }
		}

		public virtual FilterResult Filter(FilterSettings settings)
		{
			if (string.IsNullOrEmpty(settings.SearchTerm))
				return FilterResult.Match;
			else
				return FilterResult.Hidden;
		}

		protected static object HighlightSearchMatch(string text, string suffix = null)
		{
			// TODO: implement highlighting the search match
			return text + suffix;
		}

		public abstract void Decompile(Language language, ITextOutput output, DecompilationOptions options);

		/// <summary>
		/// Used to implement special view logic for some items.
		/// This method is called on the main thread when only a single item is selected.
		/// If it returns false, normal decompilation is used to view the item.
		/// </summary>
		public virtual bool View(TextView.DecompilerTextView textView)
		{
			return false;
		}

		/// <summary>
		/// Used to implement special save logic for some items.
		/// This method is called on the main thread when only a single item is selected.
		/// If it returns false, normal decompilation is used to save the item.
		/// </summary>
		public virtual bool Save(TextView.DecompilerTextView textView)
		{
			return false;
		}

		protected override void OnChildrenChanged(NotifyCollectionChangedEventArgs e)
		{
			if (e.NewItems != null) {
				if (IsVisible) {
					foreach (ILSpyTreeNode node in e.NewItems)
						ApplyFilterToChild(node);
				} else {
					childrenNeedFiltering = true;
				}
			}
			base.OnChildrenChanged(e);
		}

		void ApplyFilterToChild(ILSpyTreeNode child)
		{
			FilterResult r;
			if (this.FilterSettings == null)
				r = FilterResult.Match;
			else
				r = child.Filter(this.FilterSettings);
			switch (r) {
				case FilterResult.Hidden:
					child.IsHidden = true;
					break;
				case FilterResult.Match:
					child.FilterSettings = StripSearchTerm(this.FilterSettings);
					child.IsHidden = false;
					break;
				case FilterResult.Recurse:
					child.FilterSettings = this.FilterSettings;
					child.EnsureChildrenFiltered();
					child.IsHidden = child.Children.All(c => c.IsHidden);
					break;
				case FilterResult.MatchAndRecurse:
					child.FilterSettings = StripSearchTerm(this.FilterSettings);
					child.EnsureChildrenFiltered();
					child.IsHidden = child.Children.All(c => c.IsHidden);
					break;
				default:
					throw new InvalidEnumArgumentException();
			}
		}

		static FilterSettings StripSearchTerm(FilterSettings filterSettings)
		{
			if (filterSettings == null)
				return null;
			if (!string.IsNullOrEmpty(filterSettings.SearchTerm)) {
				filterSettings = filterSettings.Clone();
				filterSettings.SearchTerm = null;
			}
			return filterSettings;
		}

		protected virtual void OnFilterSettingsChanged()
		{
			RaisePropertyChanged("Text");
			if (IsVisible) {
				foreach (ILSpyTreeNode node in this.Children.OfType<ILSpyTreeNode>())
					ApplyFilterToChild(node);
			} else {
				childrenNeedFiltering = true;
			}
		}

		protected override void OnIsVisibleChanged()
		{
			base.OnIsVisibleChanged();
			EnsureChildrenFiltered();
		}

		void EnsureChildrenFiltered()
		{
			EnsureLazyChildren();
			if (childrenNeedFiltering) {
				childrenNeedFiltering = false;
				foreach (ILSpyTreeNode node in this.Children.OfType<ILSpyTreeNode>())
					ApplyFilterToChild(node);
			}
		}
<<<<<<< HEAD

        public virtual bool IsPublicAccess()
        {
            return true;
        }

        public override System.Windows.Media.Brush ForegroundBrush
        {
            get
            {
                if (!IsPublicAccess())
                    return System.Windows.SystemColors.GrayTextBrush;
                return base.ForegroundBrush;
            }
        }
	}
	
	public enum FilterResult
	{
		/// <summary>
		/// Hides the node.
		/// </summary>
		Hidden,
		/// <summary>
		/// Shows the node (and resets the search term for child nodes).
		/// </summary>
		Match,
		/// <summary>
		/// Hides the node only if all children are hidden (and resets the search term for child nodes).
		/// </summary>
		MatchAndRecurse,
		/// <summary>
		/// Hides the node only if all children are hidden (doesn't reset the search term for child nodes).
		/// </summary>
		Recurse
=======
		
		public virtual bool IsPublicAPI {
			get { return true; }
		}

		public virtual bool IsAutoLoaded
		{
			get { return false; }
		}
		
		public override System.Windows.Media.Brush Foreground {
			get {
				if (IsPublicAPI)
					if (IsAutoLoaded) {
						// HACK: should not be hard coded?
						return System.Windows.Media.Brushes.SteelBlue;
					}
					else {
						return base.Foreground;
					}
				else
					return System.Windows.SystemColors.GrayTextBrush;
			}
		}
>>>>>>> fa2b3927
	}
}<|MERGE_RESOLUTION|>--- conflicted
+++ resolved
@@ -166,43 +166,6 @@
 					ApplyFilterToChild(node);
 			}
 		}
-<<<<<<< HEAD
-
-        public virtual bool IsPublicAccess()
-        {
-            return true;
-        }
-
-        public override System.Windows.Media.Brush ForegroundBrush
-        {
-            get
-            {
-                if (!IsPublicAccess())
-                    return System.Windows.SystemColors.GrayTextBrush;
-                return base.ForegroundBrush;
-            }
-        }
-	}
-	
-	public enum FilterResult
-	{
-		/// <summary>
-		/// Hides the node.
-		/// </summary>
-		Hidden,
-		/// <summary>
-		/// Shows the node (and resets the search term for child nodes).
-		/// </summary>
-		Match,
-		/// <summary>
-		/// Hides the node only if all children are hidden (and resets the search term for child nodes).
-		/// </summary>
-		MatchAndRecurse,
-		/// <summary>
-		/// Hides the node only if all children are hidden (doesn't reset the search term for child nodes).
-		/// </summary>
-		Recurse
-=======
 		
 		public virtual bool IsPublicAPI {
 			get { return true; }
@@ -227,6 +190,5 @@
 					return System.Windows.SystemColors.GrayTextBrush;
 			}
 		}
->>>>>>> fa2b3927
 	}
 }