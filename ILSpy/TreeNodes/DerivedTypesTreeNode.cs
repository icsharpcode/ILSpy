--- conflicted
+++ resolved
@@ -73,10 +73,6 @@
 					continue;
 				var metadata = module.Metadata;
 				var assembly = module.GetTypeSystemOrNull()?.MainModule as MetadataModule;
-<<<<<<< HEAD
-
-=======
->>>>>>> f1051474
 				if (assembly == null)
 					continue;
 				foreach (var h in metadata.TypeDefinitions)
