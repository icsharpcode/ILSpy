﻿<?xml version="1.0" encoding="utf-8"?>
<Project Sdk="MSBuild.Sdk.Extras">

  <PropertyGroup>
    <TargetFramework>net472</TargetFramework>
    <OutputType>WinExe</OutputType>
    <LangVersion>7.2</LangVersion>
    <GenerateAssemblyInfo>False</GenerateAssemblyInfo>
    <AutoGenerateBindingRedirects>false</AutoGenerateBindingRedirects>
    <GenerateSupportedRuntime>false</GenerateSupportedRuntime>
    <EnableDefaultItems>false</EnableDefaultItems>
    <UseWpf>true</UseWpf>
    <ExtrasEnableDefaultPageItems>false</ExtrasEnableDefaultPageItems>
    <ExtrasEnableDefaultResourceItems>false</ExtrasEnableDefaultResourceItems>

    <RootNamespace>ICSharpCode.ILSpy</RootNamespace>

    <AllowUnsafeBlocks>True</AllowUnsafeBlocks>

    <ApplicationIcon>Images\ILSpy-Large.ico</ApplicationIcon>

    <SignAssembly>True</SignAssembly>
    <AssemblyOriginatorKeyFile>..\ICSharpCode.Decompiler\ICSharpCode.Decompiler.snk</AssemblyOriginatorKeyFile>
  </PropertyGroup>

  <PropertyGroup Condition="'$(Configuration)' == 'Debug'">
    <DebugType>full</DebugType>
    <DebugSymbols>true</DebugSymbols>
    <CheckForOverflowUnderflow>True</CheckForOverflowUnderflow>
  </PropertyGroup>

  <PropertyGroup Condition="'$(Configuration)' == 'Release'">
    <DebugType>pdbonly</DebugType>
    <DebugSymbols>true</DebugSymbols>
  </PropertyGroup>

  <PropertyGroup>
    <CodeAnalysisRuleSet>..\ICSharpCode.Decompiler\ICSharpCode.Decompiler.ruleset</CodeAnalysisRuleSet>
  </PropertyGroup>

  <ItemGroup>
    <Reference Include="Microsoft.CSharp" />
    <Reference Include="PresentationCore" />
    <Reference Include="PresentationFramework" />
    <Reference Include="System.IO.Compression" />
    <Reference Include="System.Windows.Forms" />
    <Reference Include="System.Xaml" />
    <Reference Include="WindowsBase" />
  </ItemGroup>

  <ItemGroup>
    <PackageReference Include="AvalonEdit" Version="6.0.0" />
    <PackageReference Include="Dirkster.AvalonDock" Version="3.6.1" />
    <PackageReference Include="Microsoft.VisualStudio.Composition" Version="16.3.7" />
    <PackageReference Include="System.Composition" Version="1.3.0" />
    <PackageReference Include="Mono.Cecil" Version="0.10.3" />
    <PackageReference Include="OSVersionHelper" Version="1.0.11" />
    <PackageReference Include="DataGridExtensions" Version="2.1.1" />
  </ItemGroup>

  <ItemGroup>
    <ProjectReference Include="..\ICSharpCode.Decompiler\ICSharpCode.Decompiler.csproj" />
    <ProjectReference Include="..\SharpTreeView\ICSharpCode.TreeView.csproj" />
  </ItemGroup>

  <ItemGroup Condition="'$(Configuration)' == 'Debug'">
    <PackageReference Include="Microsoft.DiaSymReader.Converter.Xml" Version="1.1.0-beta1-63314-01" />
  </ItemGroup>
    
  <ItemGroup>
    <ApplicationDefinition Include="App.xaml" />
  </ItemGroup>

  <ItemGroup>
    <Compile Include="..\ICSharpCode.Decompiler.PdbProvider.Cecil\MonoCecilDebugInfoProvider.cs" Link="DebugInfo\MonoCecilDebugInfoProvider.cs" />
    <Compile Include="AboutPage.cs" />
    <Compile Include="Analyzers\AnalyzerScope.cs" />
    <Compile Include="Analyzers\Builtin\AttributeAppliedToAnalyzer.cs" />
    <Compile Include="Analyzers\Builtin\EventImplementsInterfaceAnalyzer.cs" />
    <Compile Include="Analyzers\Builtin\EventOverriddenByAnalyzer.cs" />
    <Compile Include="Analyzers\Builtin\MethodImplementsInterfaceAnalyzer.cs" />
    <Compile Include="Analyzers\Builtin\MethodOverriddenByAnalyzer.cs" />
    <Compile Include="Analyzers\Builtin\MethodVirtualUsedByAnalyzer.cs" />
    <Compile Include="Analyzers\Builtin\MethodUsedByAnalyzer.cs" />
    <Compile Include="Analyzers\Builtin\MethodUsesAnalyzer.cs" />
    <Compile Include="Analyzers\Builtin\PropertyImplementsInterfaceAnalyzer.cs" />
    <Compile Include="Analyzers\Builtin\PropertyOverriddenByAnalyzer.cs" />
    <Compile Include="Analyzers\Builtin\TypeExposedByAnalyzer.cs" />
    <Compile Include="Analyzers\Builtin\TypeInstantiatedByAnalyzer.cs" />
    <Compile Include="Analyzers\Builtin\TypeUsedByAnalyzer.cs" />
    <Compile Include="Analyzers\IAnalyzer.cs" />
    <Compile Include="Analyzers\AnalyzerTreeView.cs" />
    <Compile Include="Analyzers\TreeNodes\AnalyzedAccessorTreeNode.cs" />
    <Compile Include="Analyzers\TreeNodes\AnalyzedEventTreeNode.cs" />
    <Compile Include="Analyzers\TreeNodes\AnalyzedMethodTreeNode.cs" />
    <Compile Include="Analyzers\TreeNodes\AnalyzedPropertyTreeNode.cs" />
    <Compile Include="Analyzers\TreeNodes\AnalyzedModuleTreeNode.cs" />
    <Compile Include="Analyzers\TreeNodes\AnalyzedTypeTreeNode.cs" />
    <Compile Include="App.xaml.cs">
      <DependentUpon>App.xaml</DependentUpon>
    </Compile>
    <Compile Include="AssemblyList.cs" />
    <Compile Include="AssemblyListManager.cs" />
    <Compile Include="AvalonEdit\ITextMarker.cs" />
    <Compile Include="AvalonEdit\TextMarkerService.cs" />
    <Compile Include="Commands\DecompileInNewViewCommand.cs" />
    <Compile Include="Commands\CheckForUpdatesCommand.cs" />
    <Compile Include="Commands\BrowseBackCommand.cs" />
    <Compile Include="Commands\BrowseForwardCommand.cs" />
    <Compile Include="CommandLineArguments.cs" />
<<<<<<< HEAD
    <Compile Include="Commands\DecompileCommand.cs" />
=======
    <Compile Include="Commands\DelegateCommand.cs" />
>>>>>>> fe707f3c
    <Compile Include="Commands\DisassembleAllCommand.cs" />
    <Compile Include="Commands\ExitCommand.cs" />
    <Compile Include="Commands\CommandWrapper.cs" />
    <Compile Include="Commands\ILSpyCommands.cs" />
    <Compile Include="Commands\ManageAssemblyListsCommand.cs" />
    <Compile Include="Commands\Pdb2XmlCommand.cs" />
    <Compile Include="Commands\RemoveAssembliesWithLoadErrors.cs" />
    <Compile Include="Commands\ShowCFGContextMenuEntry.cs" />
    <Compile Include="Commands\ShowDebugSteps.cs" />
    <Compile Include="Commands\SortAssemblyListCommand.cs" />
    <Compile Include="Controls\BoolToVisibilityConverter.cs" />
    <Compile Include="Controls\CustomDialog.cs">
      <SubType>Form</SubType>
    </Compile>
    <Compile Include="Controls\FilterableGridViewColumn.cs" />
    <Compile Include="Controls\GridViewColumnAutoSize.cs" />
    <Compile Include="Controls\MarkupExtensions.cs" />
    <Compile Include="Controls\ResourceObjectTable.xaml.cs">
      <DependentUpon>ResourceObjectTable.xaml</DependentUpon>
    </Compile>
    <Compile Include="Commands\DecompileAllCommand.cs" />
    <Compile Include="Commands\ExportCommandAttribute.cs" />
    <Compile Include="Controls\ExtensionMethods.cs" />
    <Compile Include="Controls\SearchBox.cs" />
    <Compile Include="Controls\SortableGridViewColumn.cs" />
    <Compile Include="Controls\XamlResourceExtension.cs" />
    <Compile Include="ViewModels\ManageAssemblyListsViewModel.cs" />
    <Compile Include="ViewModels\ViewModelBase.cs" />
    <Compile Include="Views\CreateListDialog.xaml.cs">
      <DependentUpon>CreateListDialog.xaml</DependentUpon>
    </Compile>
    <Compile Include="DebugInfo\DebugInfoUtils.cs" />
    <Compile Include="DebugInfo\PortableDebugInfoProvider.cs" />
    <Compile Include="Views\DebugSteps.xaml.cs">
      <DependentUpon>DebugSteps.xaml</DependentUpon>
    </Compile>
    <Compile Include="Docking\ActiveTabPageConverter.cs" />
    <Compile Include="Docking\CloseAllDocumentsCommand.cs" />
    <Compile Include="ViewModels\AssemblyListPaneModel.cs" />
    <Compile Include="Docking\DockLayoutSettings.cs" />
    <Compile Include="ViewModels\TabPageModel.cs" />
    <Compile Include="Docking\PaneCollection.cs" />
    <Compile Include="ViewModels\PaneModel.cs" />
    <Compile Include="Docking\PaneStyleSelector.cs" />
    <Compile Include="Docking\PaneTemplateSelector.cs" />
    <Compile Include="ViewModels\DebugStepsPaneModel.cs" />
    <Compile Include="ViewModels\AnalyzerPaneModel.cs" />
    <Compile Include="ViewModels\SearchPaneModel.cs" />
    <Compile Include="ViewModels\ToolPaneModel.cs" />
    <Compile Include="ILSpyTraceListener.cs" />
    <Compile Include="DecompilationOptions.cs" />
    <Compile Include="ExtensionMethods.cs" />
    <Compile Include="FilterSettings.cs" />
    <Compile Include="Fusion.cs" />
    <Compile Include="GacInterop.cs" />
    <Compile Include="GuessFileType.cs" />
    <Compile Include="ContextMenuEntry.cs" />
    <Compile Include="Languages\CSharpBracketSearcher.cs" />
    <Compile Include="Languages\CSharpILMixedLanguage.cs" />
    <Compile Include="Languages\CSharpLanguage.cs" />
    <Compile Include="Languages\CSharpLexer.cs" />
    <Compile Include="Languages\CSharpHighlightingTokenWriter.cs" />
    <Compile Include="ILSpySettings.cs" />
    <Compile Include="Images\AccessOverlayIcon.cs" />
    <Compile Include="Images\MemberIcon.cs" />
    <Compile Include="Images\TypeIcon.cs" />
    <Compile Include="IPane.cs" />
    <Compile Include="ISmartTextOutput.cs" />
    <Compile Include="Images\Images.cs" />
    <Compile Include="Languages\ILAstLanguage.cs" />
    <Compile Include="Languages\ILLanguage.cs" />
    <Compile Include="Languages\IResourceFileHandler.cs" />
    <Compile Include="Languages\Language.cs" />
    <Compile Include="Languages\Languages.cs" />
    <Compile Include="Metadata\CorTables\MethodImplTableTreeNode.cs">
      <SubType>Code</SubType>
      <Generator>MSBuild:Compile</Generator>
    </Compile>
    <Compile Include="Options\DecompilerSettingsPanel.xaml.cs" />
    <Compile Include="Properties\Resources.Designer.cs">
      <DesignTime>True</DesignTime>
      <AutoGen>True</AutoGen>
      <DependentUpon>Resources.resx</DependentUpon>
    </Compile>
    <Compile Include="Search\AbstractEntitySearchStrategy.cs" />
    <Compile Include="Search\NamespaceSearchStrategy.cs" />
    <Compile Include="Search\AssemblySearchStrategy.cs" />
    <Compile Include="Metadata\CorTables\AssemblyRefTableTreeNode.cs">
      <SubType>Code</SubType>
      <Generator>MSBuild:Compile</Generator>
    </Compile>
    <Compile Include="Metadata\CorTables\AssemblyTableTreeNode.cs">
      <SubType>Code</SubType>
      <Generator>MSBuild:Compile</Generator>
    </Compile>
    <Compile Include="Metadata\CorTables\ConstantTableTreeNode.cs">
      <SubType>Code</SubType>
      <Generator>MSBuild:Compile</Generator>
    </Compile>
    <Compile Include="Metadata\CorTables\CustomAttributeTableTreeNode.cs">
      <SubType>Code</SubType>
      <Generator>MSBuild:Compile</Generator>
    </Compile>
    <Compile Include="Metadata\CorTables\DeclSecurityTableTreeNode.cs">
      <SubType>Code</SubType>
      <Generator>MSBuild:Compile</Generator>
    </Compile>
    <Compile Include="Metadata\CorTables\EventTableTreeNode.cs">
      <SubType>Code</SubType>
      <Generator>MSBuild:Compile</Generator>
    </Compile>
    <Compile Include="Metadata\CorTables\ExportedTypeTableTreeNode.cs">
      <SubType>Code</SubType>
      <Generator>MSBuild:Compile</Generator>
    </Compile>
    <Compile Include="Metadata\CorTables\FieldLayoutTableTreeNode.cs">
      <SubType>Code</SubType>
      <Generator>MSBuild:Compile</Generator>
    </Compile>
    <Compile Include="Metadata\CorTables\FieldTableTreeNode.cs">
      <SubType>Code</SubType>
      <Generator>MSBuild:Compile</Generator>
    </Compile>
    <Compile Include="Metadata\CorTables\FileTableTreeNode.cs">
      <SubType>Code</SubType>
      <Generator>MSBuild:Compile</Generator>
    </Compile>
    <Compile Include="Metadata\CorTables\GenericParamConstraintTableTreeNode.cs">
      <SubType>Code</SubType>
      <Generator>MSBuild:Compile</Generator>
    </Compile>
    <Compile Include="Metadata\CorTables\GenericParamTableTreeNode.cs">
      <SubType>Code</SubType>
      <Generator>MSBuild:Compile</Generator>
    </Compile>
    <Compile Include="Metadata\CorTables\ManifestResourceTableTreeNode.cs">
      <SubType>Code</SubType>
      <Generator>MSBuild:Compile</Generator>
    </Compile>
    <Compile Include="Metadata\CorTables\MemberRefTableTreeNode.cs">
      <SubType>Code</SubType>
      <Generator>MSBuild:Compile</Generator>
    </Compile>
    <Compile Include="Metadata\CorTables\MethodSemanticsTableTreeNode.cs">
      <SubType>Code</SubType>
      <Generator>MSBuild:Compile</Generator>
    </Compile>
    <Compile Include="Metadata\CorTables\MethodSpecTableTreeNode.cs">
      <SubType>Code</SubType>
      <Generator>MSBuild:Compile</Generator>
    </Compile>
    <Compile Include="Metadata\CorTables\MethodTableTreeNode.cs">
      <SubType>Code</SubType>
      <Generator>MSBuild:Compile</Generator>
    </Compile>
    <Compile Include="Metadata\CorTables\ModuleRefTableTreeNode.cs">
      <SubType>Code</SubType>
      <Generator>MSBuild:Compile</Generator>
    </Compile>
    <Compile Include="Metadata\CorTables\ModuleTableTreeNode.cs">
      <SubType>Code</SubType>
      <Generator>MSBuild:Compile</Generator>
    </Compile>
    <Compile Include="Metadata\CorTables\ParamTableTreeNode.cs">
      <SubType>Code</SubType>
      <Generator>MSBuild:Compile</Generator>
    </Compile>
    <Compile Include="Metadata\CorTables\PropertyTableTreeNode.cs">
      <SubType>Code</SubType>
      <Generator>MSBuild:Compile</Generator>
    </Compile>
    <Compile Include="Metadata\CorTables\StandAloneSigTableTreeNode.cs">
      <SubType>Code</SubType>
      <Generator>MSBuild:Compile</Generator>
    </Compile>
    <Compile Include="Metadata\CorTables\TypeDefTableTreeNode.cs">
      <SubType>Code</SubType>
      <Generator>MSBuild:Compile</Generator>
    </Compile>
    <Compile Include="Metadata\CorTables\TypeRefTableTreeNode.cs">
      <SubType>Code</SubType>
      <Generator>MSBuild:Compile</Generator>
    </Compile>
    <Compile Include="Metadata\CorTables\TypeSpecTableTreeNode.cs">
      <SubType>Code</SubType>
      <Generator>MSBuild:Compile</Generator>
    </Compile>
    <Compile Include="Metadata\DataDirectoriesTreeNode.cs" />
    <Compile Include="Metadata\DosHeaderTreeNode.cs" />
    <Compile Include="Metadata\CoffHeaderTreeNode.cs" />
    <Compile Include="Metadata\EntityHandleTemplate.cs" />
    <Compile Include="Metadata\Helpers.cs" />
    <Compile Include="Metadata\StringHandleTemplate.cs" />
    <Compile Include="Metadata\MetadataTableViews.xaml.cs" />
    <Compile Include="Metadata\MetadataTreeNode.cs" />
    <Compile Include="Metadata\OptionalHeaderTreeNode.cs" />
    <Compile Include="Search\LiteralSearchStrategy.cs" />
    <Compile Include="LoadedAssembly.cs" />
    <Compile Include="LoadedAssemblyExtensions.cs" />
    <Compile Include="LoadedNugetPackage.cs" />
    <Compile Include="Search\MemberSearchStrategy.cs" />
    <Compile Include="Search\MetadataTokenSearchStrategy.cs" />
    <Compile Include="NativeMethods.cs" />
    <Compile Include="NavigationHistory.cs" />
    <Compile Include="NavigationState.cs" />
    <Compile Include="Commands\OpenCommand.cs" />
    <Compile Include="Commands\OpenFromGacCommand.cs" />
    <Compile Include="Views\NugetPackageBrowserDialog.xaml.cs">
      <DependentUpon>NugetPackageBrowserDialog.xaml</DependentUpon>
    </Compile>
    <Compile Include="Views\OpenFromGacDialog.xaml.cs">
      <DependentUpon>OpenFromGacDialog.xaml</DependentUpon>
    </Compile>
    <Compile Include="Controls\ResourceStringTable.xaml.cs">
      <DependentUpon>ResourceStringTable.xaml</DependentUpon>
    </Compile>
    <Compile Include="Views\ManageAssemblyListsDialog.xaml.cs" />
    <Compile Include="Options\DisplaySettings.cs" />
    <Compile Include="Options\DisplaySettingsPanel.xaml.cs">
      <DependentUpon>DisplaySettingsPanel.xaml</DependentUpon>
    </Compile>
    <Compile Include="Options\MiscSettings.cs" />
    <Compile Include="Options\MiscSettingsPanel.xaml.cs">
      <DependentUpon>MiscSettingsPanel.xaml</DependentUpon>
    </Compile>
    <Compile Include="Options\OptionsDialog.xaml.cs">
      <DependentUpon>OptionsDialog.xaml</DependentUpon>
    </Compile>
    <Compile Include="Properties\AssemblyInfo.cs" />
    <Compile Include="Commands\RefreshCommand.cs" />
    <Compile Include="Commands\SaveCommand.cs" />
    <Compile Include="Search\ResourceSearchStrategy.cs" />
    <Compile Include="Search\SearchPane.cs">
      <DependentUpon>SearchPane.xaml</DependentUpon>
    </Compile>
    <Compile Include="Commands\SimpleCommand.cs" />
    <Compile Include="Search\AbstractSearchStrategy.cs" />
    <Compile Include="Search\SearchResult.cs" />
    <Compile Include="SolutionWriter.cs" />
    <Compile Include="TaskHelper.cs" />
    <Compile Include="TextView\BracketHighlightRenderer.cs" />
    <Compile Include="TextView\EditorCommands.cs" />
    <Compile Include="TextView\FoldingCommands.cs" />
    <Compile Include="Commands\SaveCodeContextMenuEntry.cs" />
    <Compile Include="TextView\DocumentationUIBuilder.cs" />
    <Compile Include="Analyzers\AnalyzeCommand.cs" />
    <Compile Include="Analyzers\Builtin\FieldAccessAnalyzer.cs" />
    <Compile Include="Analyzers\TreeNodes\AnalyzedFieldTreeNode.cs" />
    <Compile Include="Analyzers\AnalyzerEntityTreeNode.cs" />
    <Compile Include="Analyzers\AnalyzerSearchTreeNode.cs" />
    <Compile Include="Analyzers\AnalyzerTreeNode.cs" />
    <Compile Include="Analyzers\RemoveAnalyzeContextMenuEntry.cs" />
    <Compile Include="TreeNodes\BaseTypesEntryNode.cs" />
    <Compile Include="Commands\CopyFullyQualifiedNameContextMenuEntry.cs" />
    <Compile Include="TreeNodes\DerivedTypesEntryNode.cs" />
    <Compile Include="TreeNodes\FilterResult.cs" />
    <Compile Include="Commands\GeneratePdbContextMenuEntry.cs" />
    <Compile Include="TreeNodes\IMemberTreeNode.cs" />
    <Compile Include="TreeNodes\NaturalStringComparer.cs" />
    <Compile Include="TreeNodes\ResourceNodes\CursorResourceEntryNode.cs" />
    <Compile Include="TreeNodes\ResourceNodes\IconResourceEntryNode.cs" />
    <Compile Include="TreeNodes\ResourceNodes\ImageListResourceEntryNode.cs" />
    <Compile Include="TreeNodes\ResourceNodes\ImageResourceEntryNode.cs" />
    <Compile Include="TreeNodes\ResourceNodes\IResourceNodeFactory.cs" />
    <Compile Include="TreeNodes\ResourceNodes\ResourceEntryNode.cs" />
    <Compile Include="TreeNodes\ResourceNodes\ResourcesFileTreeNode.cs" />
    <Compile Include="TreeNodes\ResourceNodes\ResourceTreeNode.cs" />
    <Compile Include="TreeNodes\ResourceNodes\XamlResourceNode.cs" />
    <Compile Include="TreeNodes\ResourceNodes\XmlResourceNode.cs" />
    <Compile Include="Commands\SearchMsdnContextMenuEntry.cs" />
    <Compile Include="Analyzers\Builtin\TypeExtensionMethodsAnalyzer.cs" />
    <Compile Include="Docking\DockWorkspace.cs" />
    <EmbeddedResource Include="..\doc\LGPL.txt">
      <Link>LGPL.txt</Link>
    </EmbeddedResource>
    <EmbeddedResource Include="..\doc\license.txt">
      <Link>license.txt</Link>
    </EmbeddedResource>
    <EmbeddedResource Include="..\doc\MS-PL.txt">
      <Link>MS-PL.txt</Link>
    </EmbeddedResource>
    <EmbeddedResource Include="Properties\Resources.resx">
      <Generator>PublicResXFileCodeGenerator</Generator>
      <LastGenOutput>Resources.Designer.cs</LastGenOutput>
    </EmbeddedResource>
    <EmbeddedResource Condition=" '$(COMPUTERNAME)' != 'DANIEL-E590' " Include="Properties\Resources.zh-Hans.resx" />
    <Resource Include="Images\ILSpy.ico" />
    <EmbeddedResource Include="TextView\CSharp-Mode.xshd" />
    <None Include="app.config" />
    <None Include="app.manifest" />
    <None Include="Properties\app.config.template" />
    <None Include="Properties\AssemblyInfo.template.cs" />
    <None Include="Properties\launchSettings.json" />
    <Compile Include="Properties\WPFAssemblyInfo.cs" />
    <Compile Include="MainWindow.xaml.cs">
      <DependentUpon>MainWindow.xaml</DependentUpon>
    </Compile>
    <Compile Include="SessionSettings.cs" />
    <Compile Include="TextView\CaretHighlightAdorner.cs" />
    <Compile Include="TextView\DecompilerTextView.cs">
      <DependentUpon>DecompilerTextView.xaml</DependentUpon>
    </Compile>
    <Compile Include="TextView\OutputLengthExceededException.cs" />
    <Compile Include="TextView\ReferenceElementGenerator.cs" />
    <Compile Include="TextView\AvalonEditTextOutput.cs" />
    <Compile Include="TextView\UIElementGenerator.cs" />
    <Compile Include="TreeNodes\AssemblyListTreeNode.cs" />
    <Compile Include="TreeNodes\AssemblyReferenceTreeNode.cs" />
    <Compile Include="TreeNodes\AssemblyTreeNode.cs" />
    <Compile Include="TreeNodes\BaseTypesTreeNode.cs" />
    <Compile Include="TreeNodes\DerivedTypesTreeNode.cs" />
    <Compile Include="TreeNodes\EventTreeNode.cs" />
    <Compile Include="TreeNodes\FieldTreeNode.cs" />
    <Compile Include="TreeNodes\ILSpyTreeNode.cs" />
    <Compile Include="TreeNodes\MethodTreeNode.cs" />
    <Compile Include="TreeNodes\ModuleReferenceTreeNode.cs" />
    <Compile Include="TreeNodes\NamespaceTreeNode.cs" />
    <Compile Include="TreeNodes\PropertyTreeNode.cs" />
    <Compile Include="TreeNodes\ReferenceFolderTreeNode.cs" />
    <Compile Include="TreeNodes\ResourceListTreeNode.cs" />
    <Compile Include="TreeNodes\ThreadingSupport.cs" />
    <Compile Include="TreeNodes\TypeTreeNode.cs" />
    <EmbeddedResource Include="README.txt" />
    <EmbeddedResource Include="TextView\ILAsm-Mode.xshd" />
  </ItemGroup>

  <ItemGroup>
    <Page Include="Controls\ResourceObjectTable.xaml" />
    <Page Include="Controls\ResourceStringTable.xaml" />
    <Page Include="Controls\SearchBoxStyle.xaml" />
    <Page Include="Views\CreateListDialog.xaml" />
    <Page Include="Views\DebugSteps.xaml" />
    <Page Include="Images\Assembly.xaml" />
    <Page Include="Images\AssemblyList.xaml" />
    <Page Include="Images\AssemblyListGAC.xaml" />
    <Page Include="Images\AssemblyWarning.xaml" />
    <Page Include="Images\Back.xaml" />
    <Page Include="Images\Class.xaml" />
    <Page Include="Images\Close.xaml" />
    <Page Include="Images\CollapseAll.xaml" />
    <Page Include="Images\Constructor.xaml" />
    <Page Include="Images\Copy.xaml" />
    <Page Include="Images\Delegate.xaml" />
    <Page Include="Images\Delete.xaml" />
    <Page Include="Images\Enum.xaml" />
    <Page Include="Images\EnumValue.xaml" />
    <Page Include="Images\Event.xaml" />
    <Page Include="Images\ExtensionMethod.xaml" />
    <Page Include="Images\Field.xaml" />
    <Page Include="Images\FieldReadOnly.xaml" />
    <Page Include="Images\FindAssembly.xaml" />
    <Page Include="Images\Folder.Closed.xaml" />
    <Page Include="Images\Folder.Open.xaml" />
    <Page Include="Images\Forward.xaml" />
    <Page Include="Images\Indexer.xaml" />
    <Page Include="Images\Interface.xaml" />
    <Page Include="Images\Library.xaml" />
    <Page Include="Images\Literal.xaml" />
    <Page Include="Images\Method.xaml" />
    <Page Include="Images\Namespace.xaml" />
    <Page Include="Images\OK.xaml" />
    <Page Include="Images\Open.xaml" />
    <Page Include="Images\Operator.xaml" />
    <Page Include="Images\OverlayCompilerControlled.xaml" />
    <Page Include="Images\OverlayInternal.xaml" />
    <Page Include="Images\OverlayPrivate.xaml" />
    <Page Include="Images\OverlayPrivateProtected.xaml" />
    <Page Include="Images\OverlayProtected.xaml" />
    <Page Include="Images\OverlayProtectedInternal.xaml" />
    <Page Include="Images\OverlayStatic.xaml" />
    <Page Include="Images\PInvokeMethod.xaml" />
    <Page Include="Images\Property.xaml" />
    <Page Include="Images\ReferenceFolder.xaml" />
    <Page Include="Images\Refresh.xaml" />
    <Page Include="Images\Resource.xaml" />
    <Page Include="Images\ResourceImage.xaml" />
    <Page Include="Images\ResourceResourcesFile.xaml" />
    <Page Include="Images\ResourceXml.xaml" />
    <Page Include="Images\ResourceXsd.xaml" />
    <Page Include="Images\ResourceXsl.xaml" />
    <Page Include="Images\ResourceXslt.xaml" />
    <Page Include="Images\Save.xaml" />
    <Page Include="Images\Search.xaml" />
    <Page Include="Images\SearchMsdn.xaml" />
    <Page Include="Images\ShowAll.xaml" />
    <Page Include="Images\ShowPrivateInternal.xaml" />
    <Page Include="Images\ShowPublicOnly.xaml" />
    <Page Include="Images\Sort.xaml" />
    <Page Include="Images\Struct.xaml" />
    <Page Include="Images\SubTypes.xaml" />
    <Page Include="Images\SuperTypes.xaml" />
    <Page Include="Images\ViewCode.xaml" />
    <Page Include="Images\VirtualMethod.xaml" />
    <Page Include="Images\Warning.xaml" />
    <Page Include="MainWindow.xaml" />
<<<<<<< HEAD
    <Page Include="Metadata\MetadataTableViews.xaml" />
    <Page Include="OpenFromGacDialog.xaml" />
    <Page Include="OpenListDialog.xaml" />
    <Page Include="NugetPackageBrowserDialog.xaml" />
=======
    <Page Include="Views\OpenFromGacDialog.xaml" />
    <Page Include="Views\ManageAssemblyListsDialog.xaml" />
    <Page Include="Views\NugetPackageBrowserDialog.xaml" />
>>>>>>> fe707f3c
    <Page Include="Options\DecompilerSettingsPanel.xaml" />
    <Page Include="Options\DisplaySettingsPanel.xaml" />
    <Page Include="Options\MiscSettingsPanel.xaml" />
    <Page Include="Options\OptionsDialog.xaml" />
    <Page Include="Search\SearchPane.xaml" />
    <Page Include="TextView\DecompilerTextView.xaml" />
    <Page Include="themes\generic.xaml" />
  </ItemGroup>

  <ItemGroup>
    <Page Update="@(Page)" SubType="Designer" Generator="MSBuild:Compile" />
    <Page Update="Metadata\MetadataTableViews.xaml">
      <Generator>MSBuild:Compile</Generator>
    </Page>
    <Page Update="Images\Assembly.xaml">
      <SubType>Designer</SubType>
      <Generator>MSBuild:Compile</Generator>
    </Page>
    <Page Update="Images\AssemblyWarning.xaml">
      <SubType>Designer</SubType>
      <Generator>MSBuild:Compile</Generator>
    </Page>
    <Page Update="Images\AssemblyList.xaml">
      <Generator>MSBuild:Compile</Generator>
    </Page>
    <Page Update="Images\AssemblyListGAC.xaml">
      <Generator>MSBuild:Compile</Generator>
    </Page>
    <Page Update="Images\Back.xaml">
      <SubType>Designer</SubType>
      <Generator>MSBuild:Compile</Generator>
    </Page>
    <Page Update="Images\Class.xaml">
      <SubType>Designer</SubType>
      <Generator>MSBuild:Compile</Generator>
    </Page>
    <Page Update="Images\Close.xaml">
      <SubType>Designer</SubType>
      <Generator>MSBuild:Compile</Generator>
    </Page>
    <Page Update="Images\CollapseAll.xaml">
      <SubType>Designer</SubType>
      <Generator>MSBuild:Compile</Generator>
    </Page>
    <Page Update="Images\Constructor.xaml">
      <SubType>Designer</SubType>
      <Generator>MSBuild:Compile</Generator>
    </Page>
    <Page Update="Images\Copy.xaml">
      <Generator>MSBuild:Compile</Generator>
    </Page>
    <Page Update="Images\Delegate.xaml">
      <SubType>Designer</SubType>
      <Generator>MSBuild:Compile</Generator>
    </Page>
    <Page Update="Images\Delete.xaml">
      <Generator>MSBuild:Compile</Generator>
    </Page>
    <Page Update="Images\Enum.xaml">
      <SubType>Designer</SubType>
      <Generator>MSBuild:Compile</Generator>
    </Page>
    <Page Update="Images\EnumValue.xaml">
      <Generator>MSBuild:Compile</Generator>
    </Page>
    <Page Update="Images\Event.xaml">
      <Generator>MSBuild:Compile</Generator>
    </Page>
    <Page Update="Images\ExtensionMethod.xaml">
      <Generator>MSBuild:Compile</Generator>
    </Page>
    <Page Update="Images\Field.xaml">
      <Generator>MSBuild:Compile</Generator>
    </Page>
    <Page Update="Images\FieldReadOnly.xaml">
      <SubType>Designer</SubType>
      <Generator>MSBuild:Compile</Generator>
    </Page>
    <Page Update="Images\FindAssembly.xaml">
      <SubType>Designer</SubType>
      <Generator>MSBuild:Compile</Generator>
    </Page>
    <Page Update="Images\Folder.Closed.xaml">
      <Generator>MSBuild:Compile</Generator>
    </Page>
    <Page Update="Images\Folder.Open.xaml">
      <Generator>MSBuild:Compile</Generator>
    </Page>
    <Page Update="Images\Forward.xaml">
      <SubType>Designer</SubType>
      <Generator>MSBuild:Compile</Generator>
    </Page>
    <Page Update="Images\Indexer.xaml">
      <Generator>MSBuild:Compile</Generator>
    </Page>
    <Page Update="Images\Interface.xaml">
      <SubType>Designer</SubType>
      <Generator>MSBuild:Compile</Generator>
    </Page>
    <Page Update="Images\Library.xaml">
      <Generator>MSBuild:Compile</Generator>
    </Page>
    <Page Update="Images\Literal.xaml">
      <Generator>MSBuild:Compile</Generator>
    </Page>
    <Page Update="Images\Method.xaml">
      <Generator>MSBuild:Compile</Generator>
    </Page>
    <Page Update="Images\OK.xaml">
      <SubType>Designer</SubType>
      <Generator>MSBuild:Compile</Generator>
    </Page>
    <Page Update="Images\Open.xaml">
      <SubType>Designer</SubType>
      <Generator>MSBuild:Compile</Generator>
    </Page>
    <Page Update="Images\Operator.xaml">
      <Generator>MSBuild:Compile</Generator>
    </Page>
    <Page Update="Images\OverlayCompilerControlled.xaml">
      <SubType>Designer</SubType>
      <Generator>MSBuild:Compile</Generator>
    </Page>
    <Page Update="Images\OverlayInternal.xaml">
      <SubType>Designer</SubType>
      <Generator>MSBuild:Compile</Generator>
    </Page>
    <Page Update="Images\OverlayPrivate.xaml">
      <SubType>Designer</SubType>
      <Generator>MSBuild:Compile</Generator>
    </Page>
    <Page Update="Images\OverlayPrivateProtected.xaml">
      <SubType>Designer</SubType>
      <Generator>MSBuild:Compile</Generator>
    </Page>
    <Page Update="Images\OverlayProtected.xaml">
      <SubType>Designer</SubType>
      <Generator>MSBuild:Compile</Generator>
    </Page>
    <Page Update="Images\OverlayProtectedInternal.xaml">
      <SubType>Designer</SubType>
      <Generator>MSBuild:Compile</Generator>
    </Page>
    <Page Update="Images\OverlayStatic.xaml">
      <SubType>Designer</SubType>
      <Generator>MSBuild:Compile</Generator>
    </Page>
    <Page Update="Images\PInvokeMethod.xaml">
      <SubType>Designer</SubType>
      <Generator>MSBuild:Compile</Generator>
    </Page>
    <Page Update="Images\Property.xaml">
      <Generator>MSBuild:Compile</Generator>
    </Page>
    <Page Update="Images\ReferenceFolder.xaml">
      <SubType>Designer</SubType>
      <Generator>MSBuild:Compile</Generator>
    </Page>
    <Page Update="Images\Refresh.xaml">
      <SubType>Designer</SubType>
      <Generator>MSBuild:Compile</Generator>
    </Page>
    <Page Update="Images\Resource.xaml">
      <Generator>MSBuild:Compile</Generator>
    </Page>
    <Page Update="Images\ResourceImage.xaml">
      <Generator>MSBuild:Compile</Generator>
    </Page>
    <Page Update="Images\ResourceResourcesFile.xaml">
      <Generator>MSBuild:Compile</Generator>
    </Page>
    <Page Update="Images\ResourceXml.xaml">
      <Generator>MSBuild:Compile</Generator>
    </Page>
    <Page Update="Images\ResourceXsd.xaml">
      <SubType>Designer</SubType>
      <Generator>MSBuild:Compile</Generator>
    </Page>
    <Page Update="Images\ResourceXsl.xaml">
      <SubType>Designer</SubType>
      <Generator>MSBuild:Compile</Generator>
    </Page>
    <Page Update="Images\ResourceXslt.xaml">
      <Generator>MSBuild:Compile</Generator>
    </Page>
    <Page Update="Images\Save.xaml">
      <Generator>MSBuild:Compile</Generator>
    </Page>
    <Page Update="Images\Search.xaml">
      <SubType>Designer</SubType>
      <Generator>MSBuild:Compile</Generator>
    </Page>
    <Page Update="Images\SearchMsdn.xaml">
      <SubType>Designer</SubType>
      <Generator>MSBuild:Compile</Generator>
    </Page>
    <Page Update="Images\ShowAll.xaml">
      <SubType>Designer</SubType>
      <Generator>MSBuild:Compile</Generator>
    </Page>
    <Page Update="Images\ShowPrivateInternal.xaml">
      <SubType>Designer</SubType>
      <Generator>MSBuild:Compile</Generator>
    </Page>
    <Page Update="Images\ShowPublicOnly.xaml">
      <SubType>Designer</SubType>
      <Generator>MSBuild:Compile</Generator>
    </Page>
    <Page Update="Images\Sort.xaml">
      <SubType>Designer</SubType>
      <Generator>MSBuild:Compile</Generator>
    </Page>
    <Page Update="Images\Struct.xaml">
      <SubType>Designer</SubType>
      <Generator>MSBuild:Compile</Generator>
    </Page>
    <Page Update="Images\SubTypes.xaml">
      <Generator>MSBuild:Compile</Generator>
    </Page>
    <Page Update="Images\SuperTypes.xaml">
      <Generator>MSBuild:Compile</Generator>
    </Page>
    <Page Update="Images\ViewCode.xaml">
      <SubType>Designer</SubType>
      <Generator>MSBuild:Compile</Generator>
    </Page>
    <Page Update="Images\VirtualMethod.xaml">
      <SubType>Designer</SubType>
      <Generator>MSBuild:Compile</Generator>
    </Page>
    <Page Update="Images\Warning.xaml">
      <SubType>Designer</SubType>
      <Generator>MSBuild:Compile</Generator>
    </Page>
    <Page Update="Options\DecompilerSettingsPanel.xaml">
      <Generator>MSBuild:Compile</Generator>
    </Page>
  </ItemGroup>

  <ItemGroup>
    <None Include="Search\SearchPane.xaml" />
    <None Include="@(Resource)" />
  </ItemGroup>

  <PropertyGroup>
    <VCBasePath>$(MSBuildToolsPath)\..\..\..\VC\</VCBasePath>
    <VCToolsVersionPropsFileNameDefault>Microsoft.VCToolsVersion.default.props</VCToolsVersionPropsFileNameDefault>
    <!-- This is necessary as long as AppVeyor does not offer Visual Studio 2019 RC or later -->
    <VCToolsVersionPropsFileNameVS2019Preview>Microsoft.VCToolsVersion.v142.default.props</VCToolsVersionPropsFileNameVS2019Preview>
    <VCToolsVersionPropsFile>$(VCBasePath)Auxiliary\Build\$(VCToolsVersionPropsFileNameDefault)</VCToolsVersionPropsFile> 
    <VCToolsVersionPropsFile Condition="!Exists('$(VCToolsVersionPropsFile)')">$(VCBasePath)Auxiliary\Build\$(VCToolsVersionPropsFileNameVS2019Preview)</VCToolsVersionPropsFile> 
  </PropertyGroup>

  <Import Project="$(VCToolsVersionPropsFile)" Condition="Exists('$(VCToolsVersionPropsFile)')" />
  
  <Target Name="ApplyStackExtension" AfterTargets="PostBuildEvent">
    <Exec Condition="'$(VCToolsVersion)'!=''" Command="&quot;$(VCBasePath)Tools\MSVC\$(VCToolsVersion)\bin\Hostx64\x64\editbin.exe&quot; /stack:16777216 &quot;$(TargetPath)&quot;&#xD;&#xA;EXIT 0" />
    <Exec Command="&quot;$(TargetFrameworkSDKToolsDirectory)sn.exe&quot; -R &quot;$(TargetPath)&quot; &quot;$(SolutionDir)\ICSharpCode.Decompiler\ICSharpCode.Decompiler.snk&quot;" />
  </Target>
</Project><|MERGE_RESOLUTION|>--- conflicted
+++ resolved
@@ -108,11 +108,8 @@
     <Compile Include="Commands\BrowseBackCommand.cs" />
     <Compile Include="Commands\BrowseForwardCommand.cs" />
     <Compile Include="CommandLineArguments.cs" />
-<<<<<<< HEAD
+    <Compile Include="Commands\DelegateCommand.cs" />
     <Compile Include="Commands\DecompileCommand.cs" />
-=======
-    <Compile Include="Commands\DelegateCommand.cs" />
->>>>>>> fe707f3c
     <Compile Include="Commands\DisassembleAllCommand.cs" />
     <Compile Include="Commands\ExitCommand.cs" />
     <Compile Include="Commands\CommandWrapper.cs" />
@@ -508,16 +505,10 @@
     <Page Include="Images\VirtualMethod.xaml" />
     <Page Include="Images\Warning.xaml" />
     <Page Include="MainWindow.xaml" />
-<<<<<<< HEAD
     <Page Include="Metadata\MetadataTableViews.xaml" />
-    <Page Include="OpenFromGacDialog.xaml" />
-    <Page Include="OpenListDialog.xaml" />
-    <Page Include="NugetPackageBrowserDialog.xaml" />
-=======
     <Page Include="Views\OpenFromGacDialog.xaml" />
     <Page Include="Views\ManageAssemblyListsDialog.xaml" />
     <Page Include="Views\NugetPackageBrowserDialog.xaml" />
->>>>>>> fe707f3c
     <Page Include="Options\DecompilerSettingsPanel.xaml" />
     <Page Include="Options\DisplaySettingsPanel.xaml" />
     <Page Include="Options\MiscSettingsPanel.xaml" />
