--- conflicted
+++ resolved
@@ -150,9 +150,6 @@
     <Compile Include="Images\Images.cs" />
     <Compile Include="Languages\Languages.cs" />
     <Compile Include="LoadedAssembly.cs" />
-    <Compile Include="MainWindowSplashScreen.xaml.cs">
-      <DependentUpon>MainWindowSplashScreen.xaml</DependentUpon>
-    </Compile>
     <Compile Include="NativeMethods.cs" />
     <Compile Include="NavigationHistory.cs" />
     <Compile Include="NavigationState.cs" />
@@ -166,17 +163,11 @@
       <DependentUpon>ResourceStringTable.xaml</DependentUpon>
       <SubType>Code</SubType>
     </Compile>
-<<<<<<< HEAD
-    <Compile Include="Properties\AssemblyInfo.cs" />
-    <Compile Include="SplashScreen.cs" />
-    <Compile Include="SearchPane.cs">
-=======
     <Compile Include="OpenListDialog.xaml.cs">
       <DependentUpon>OpenListDialog.xaml</DependentUpon>
     </Compile>
     <Compile Include="Options\DecompilerSettingsPanel.xaml.cs">
       <DependentUpon>DecompilerSettingsPanel.xaml</DependentUpon>
->>>>>>> fa2b3927
       <SubType>Code</SubType>
     </Compile>
     <Compile Include="Options\DisplaySettings.cs" />
@@ -326,10 +317,6 @@
       <Generator>MSBuild:Compile</Generator>
     </Page>
     <Page Include="MainWindow.xaml" />
-    <Page Include="MainWindowSplashScreen.xaml">
-      <SubType>Designer</SubType>
-      <Generator>MSBuild:Compile</Generator>
-    </Page>
     <Page Include="OpenFromGacDialog.xaml" />
     <Page Include="OpenListDialog.xaml" />
     <Page Include="Options\DecompilerSettingsPanel.xaml" />
@@ -415,19 +402,10 @@
     </ProjectReference>
   </ItemGroup>
   <ItemGroup>
-<<<<<<< HEAD
-    <Resource Include="Images\loading_14.gif" />
-    <Resource Include="Images\loading_13.gif" />
-    <Resource Include="Images\loading_12.gif" />
-    <Resource Include="Images\loading_11.gif" />
-    <Resource Include="Images\splash.png" />
-  </ItemGroup>
-=======
     <Resource Include="Images\ResourceXml.png" />
     <Resource Include="Images\ResourceXsd.png" />
     <Resource Include="Images\ResourceXslt.png" />
   </ItemGroup>
   <ItemGroup />
->>>>>>> fa2b3927
   <Import Project="$(MSBuildBinPath)\Microsoft.CSharp.Targets" />
 </Project>