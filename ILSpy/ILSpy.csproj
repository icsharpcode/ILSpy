--- conflicted
+++ resolved
@@ -141,9 +141,7 @@
       <SubType>Code</SubType>
     </Compile>
     <Compile Include="Properties\AssemblyInfo.cs" />
-<<<<<<< HEAD
     <Compile Include="SplashScreen.cs" />
-=======
     <Compile Include="SearchPane.cs">
       <SubType>Code</SubType>
     </Compile>
@@ -151,7 +149,6 @@
       <DependentUpon>DisplaySettingsPanel.xaml</DependentUpon>
       <SubType>Code</SubType>
     </Compile>
->>>>>>> f86fa5d1
     <Compile Include="TreeNodes\Analyzer\AnalyzeContextMenuEntry.cs" />
     <Compile Include="TreeNodes\Analyzer\AnalyzedEventOverridesTreeNode.cs" />
     <Compile Include="TreeNodes\Analyzer\AnalyzedEventTreeNode.cs" />
@@ -325,8 +322,6 @@
       <Name>ICSharpCode.TreeView</Name>
     </ProjectReference>
   </ItemGroup>
-<<<<<<< HEAD
-  <ItemGroup />
   <ItemGroup>
     <Resource Include="Images\loading_14.gif" />
     <Resource Include="Images\loading_13.gif" />
@@ -334,7 +329,5 @@
     <Resource Include="Images\loading_11.gif" />
     <Resource Include="Images\splash.png" />
   </ItemGroup>
-=======
->>>>>>> f86fa5d1
   <Import Project="$(MSBuildBinPath)\Microsoft.CSharp.Targets" />
 </Project>