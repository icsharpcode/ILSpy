﻿// Copyright (c) 2018 Siegfried Pammer
// 
// Permission is hereby granted, free of charge, to any person obtaining a copy of this
// software and associated documentation files (the "Software"), to deal in the Software
// without restriction, including without limitation the rights to use, copy, modify, merge,
// publish, distribute, sublicense, and/or sell copies of the Software, and to permit persons
// to whom the Software is furnished to do so, subject to the following conditions:
// 
// The above copyright notice and this permission notice shall be included in all copies or
// substantial portions of the Software.
// 
// THE SOFTWARE IS PROVIDED "AS IS", WITHOUT WARRANTY OF ANY KIND, EXPRESS OR IMPLIED,
// INCLUDING BUT NOT LIMITED TO THE WARRANTIES OF MERCHANTABILITY, FITNESS FOR A PARTICULAR
// PURPOSE AND NONINFRINGEMENT. IN NO EVENT SHALL THE AUTHORS OR COPYRIGHT HOLDERS BE LIABLE
// FOR ANY CLAIM, DAMAGES OR OTHER LIABILITY, WHETHER IN AN ACTION OF CONTRACT, TORT OR
// OTHERWISE, ARISING FROM, OUT OF OR IN CONNECTION WITH THE SOFTWARE OR THE USE OR OTHER
// DEALINGS IN THE SOFTWARE.

using System.ComponentModel.Composition;
using System.IO;
using System.Linq;

using ICSharpCode.Decompiler.CSharp.ProjectDecompiler;
using ICSharpCode.ILSpy.Properties;
using ICSharpCode.ILSpy.TreeNodes;

using Microsoft.Win32;
namespace ICSharpCode.ILSpy
{
	[ExportContextMenuEntry(Header = nameof(Resources.SelectPDB))]
	[PartCreationPolicy(CreationPolicy.Shared)]
	class SelectPdbContextMenuEntry : IContextMenuEntry
	{
		public async void Execute(TextViewContext context)
		{
			var assembly = (context.SelectedTreeNodes?.FirstOrDefault() as AssemblyTreeNode)?.LoadedAssembly;
			if (assembly == null)
				return;
			OpenFileDialog dlg = new OpenFileDialog();
			dlg.FileName = WholeProjectDecompiler.CleanUpFileName(assembly.ShortName) + ".pdb";
			dlg.Filter = Resources.PortablePDBPdbAllFiles;
			dlg.InitialDirectory = Path.GetDirectoryName(assembly.FileName);
			if (dlg.ShowDialog() != true)
				return;

			using (context.TreeView.LockUpdates())
			{
				await assembly.LoadDebugInfo(dlg.FileName);
			}

<<<<<<< HEAD
			var node = (AssemblyTreeNode?)MainWindow.Instance.FindNodeByPath(new[] { assembly.FileName }, true);
=======
			var node = (AssemblyTreeNode)MainWindow.Instance.AssemblyTreeModel.FindNodeByPath(new[] { assembly.FileName }, true);
>>>>>>> f1051474
			node.UpdateToolTip();
			MainWindow.Instance.AssemblyTreeModel.SelectNode(node);
			MainWindow.Instance.AssemblyTreeModel.RefreshDecompiledView();
		}

		public bool IsEnabled(TextViewContext context) => true;

		public bool IsVisible(TextViewContext context)
		{
			return context.SelectedTreeNodes?.Length == 1
				&& context.SelectedTreeNodes?.FirstOrDefault() is AssemblyTreeNode asm
				&& asm.LoadedAssembly.IsLoadedAsValidAssembly;
		}
	}
}<|MERGE_RESOLUTION|>--- conflicted
+++ resolved
@@ -48,11 +48,7 @@
 				await assembly.LoadDebugInfo(dlg.FileName);
 			}
 
-<<<<<<< HEAD
-			var node = (AssemblyTreeNode?)MainWindow.Instance.FindNodeByPath(new[] { assembly.FileName }, true);
-=======
 			var node = (AssemblyTreeNode)MainWindow.Instance.AssemblyTreeModel.FindNodeByPath(new[] { assembly.FileName }, true);
->>>>>>> f1051474
 			node.UpdateToolTip();
 			MainWindow.Instance.AssemblyTreeModel.SelectNode(node);
 			MainWindow.Instance.AssemblyTreeModel.RefreshDecompiledView();
