--- conflicted
+++ resolved
@@ -33,17 +33,7 @@
 	{
 		public override void Execute(object? parameter)
 		{
-<<<<<<< HEAD
-			using (MainWindow.Instance.AssemblyTreeView.LockUpdates())
-				MainWindow.Instance.CurrentAssemblyList.Sort(this);
-		}
-
-		int IComparer<LoadedAssembly>.Compare(LoadedAssembly? x, LoadedAssembly? y)
-		{
-			return string.Compare(x.ShortName, y.ShortName, StringComparison.CurrentCulture);
-=======
 			MainWindow.Instance.AssemblyTreeModel.SortAssemblyList();
->>>>>>> f1051474
 		}
 	}
 
