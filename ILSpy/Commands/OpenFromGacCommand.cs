--- conflicted
+++ resolved
@@ -28,9 +28,6 @@
 	[PartCreationPolicy(CreationPolicy.Shared)]
 	sealed class OpenFromGacCommand : SimpleCommand
 	{
-<<<<<<< HEAD
-		public override bool CanExecute(object? parameter)
-=======
 		private readonly AssemblyTreeModel assemblyTreeModel;
 
 		[ImportingConstructor]
@@ -39,8 +36,7 @@
 			this.assemblyTreeModel = assemblyTreeModel;
 		}
 
-		public override bool CanExecute(object parameter)
->>>>>>> f1051474
+		public override bool CanExecute(object? parameter)
 		{
 			return AppEnvironment.IsWindows;
 		}
