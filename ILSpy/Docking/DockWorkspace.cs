--- conflicted
+++ resolved
@@ -90,14 +90,8 @@
 			}
 		}
 
-<<<<<<< HEAD
-		private void Documents_CollectionChanged(object? sender, NotifyCollectionChangedEventArgs e)
-		{
-			var collection = (PaneCollection<TabPageModel>?)sender;
-=======
-		private void TabPages_CollectionChanged(object sender, NotifyCollectionChangedEventArgs e)
-		{
->>>>>>> f1051474
+		private void TabPages_CollectionChanged(object? sender, NotifyCollectionChangedEventArgs e)
+		{
 			if (e.Action == NotifyCollectionChangedAction.Add)
 			{
 				if (e.NewItems?[0] is TabPageModel model)
