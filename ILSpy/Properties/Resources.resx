﻿<?xml version="1.0" encoding="utf-8"?>
<root>
  <!-- 
    Microsoft ResX Schema 
    
    Version 2.0
    
    The primary goals of this format is to allow a simple XML format 
    that is mostly human readable. The generation and parsing of the 
    various data types are done through the TypeConverter classes 
    associated with the data types.
    
    Example:
    
    ... ado.net/XML headers & schema ...
    <resheader name="resmimetype">text/microsoft-resx</resheader>
    <resheader name="version">2.0</resheader>
    <resheader name="reader">System.Resources.ResXResourceReader, System.Windows.Forms, ...</resheader>
    <resheader name="writer">System.Resources.ResXResourceWriter, System.Windows.Forms, ...</resheader>
    <data name="Name1"><value>this is my long string</value><comment>this is a comment</comment></data>
    <data name="Color1" type="System.Drawing.Color, System.Drawing">Blue</data>
    <data name="Bitmap1" mimetype="application/x-microsoft.net.object.binary.base64">
        <value>[base64 mime encoded serialized .NET Framework object]</value>
    </data>
    <data name="Icon1" type="System.Drawing.Icon, System.Drawing" mimetype="application/x-microsoft.net.object.bytearray.base64">
        <value>[base64 mime encoded string representing a byte array form of the .NET Framework object]</value>
        <comment>This is a comment</comment>
    </data>
                
    There are any number of "resheader" rows that contain simple 
    name/value pairs.
    
    Each data row contains a name, and value. The row also contains a 
    type or mimetype. Type corresponds to a .NET class that support 
    text/value conversion through the TypeConverter architecture. 
    Classes that don't support this are serialized and stored with the 
    mimetype set.
    
    The mimetype is used for serialized objects, and tells the 
    ResXResourceReader how to depersist the object. This is currently not 
    extensible. For a given mimetype the value must be set accordingly:
    
    Note - application/x-microsoft.net.object.binary.base64 is the format 
    that the ResXResourceWriter will generate, however the reader can 
    read any of the formats listed below.
    
    mimetype: application/x-microsoft.net.object.binary.base64
    value   : The object must be serialized with 
            : System.Runtime.Serialization.Formatters.Binary.BinaryFormatter
            : and then encoded with base64 encoding.
    
    mimetype: application/x-microsoft.net.object.soap.base64
    value   : The object must be serialized with 
            : System.Runtime.Serialization.Formatters.Soap.SoapFormatter
            : and then encoded with base64 encoding.

    mimetype: application/x-microsoft.net.object.bytearray.base64
    value   : The object must be serialized into a byte array 
            : using a System.ComponentModel.TypeConverter
            : and then encoded with base64 encoding.
    -->
  <xsd:schema id="root" xmlns="" xmlns:xsd="http://www.w3.org/2001/XMLSchema" xmlns:msdata="urn:schemas-microsoft-com:xml-msdata">
    <xsd:import namespace="http://www.w3.org/XML/1998/namespace" />
    <xsd:element name="root" msdata:IsDataSet="true">
      <xsd:complexType>
        <xsd:choice maxOccurs="unbounded">
          <xsd:element name="metadata">
            <xsd:complexType>
              <xsd:sequence>
                <xsd:element name="value" type="xsd:string" minOccurs="0" />
              </xsd:sequence>
              <xsd:attribute name="name" use="required" type="xsd:string" />
              <xsd:attribute name="type" type="xsd:string" />
              <xsd:attribute name="mimetype" type="xsd:string" />
              <xsd:attribute ref="xml:space" />
            </xsd:complexType>
          </xsd:element>
          <xsd:element name="assembly">
            <xsd:complexType>
              <xsd:attribute name="alias" type="xsd:string" />
              <xsd:attribute name="name" type="xsd:string" />
            </xsd:complexType>
          </xsd:element>
          <xsd:element name="data">
            <xsd:complexType>
              <xsd:sequence>
                <xsd:element name="value" type="xsd:string" minOccurs="0" msdata:Ordinal="1" />
                <xsd:element name="comment" type="xsd:string" minOccurs="0" msdata:Ordinal="2" />
              </xsd:sequence>
              <xsd:attribute name="name" type="xsd:string" use="required" msdata:Ordinal="1" />
              <xsd:attribute name="type" type="xsd:string" msdata:Ordinal="3" />
              <xsd:attribute name="mimetype" type="xsd:string" msdata:Ordinal="4" />
              <xsd:attribute ref="xml:space" />
            </xsd:complexType>
          </xsd:element>
          <xsd:element name="resheader">
            <xsd:complexType>
              <xsd:sequence>
                <xsd:element name="value" type="xsd:string" minOccurs="0" msdata:Ordinal="1" />
              </xsd:sequence>
              <xsd:attribute name="name" type="xsd:string" use="required" />
            </xsd:complexType>
          </xsd:element>
        </xsd:choice>
      </xsd:complexType>
    </xsd:element>
  </xsd:schema>
  <resheader name="resmimetype">
    <value>text/microsoft-resx</value>
  </resheader>
  <resheader name="version">
    <value>2.0</value>
  </resheader>
  <resheader name="reader">
    <value>System.Resources.ResXResourceReader, System.Windows.Forms, Version=4.0.0.0, Culture=neutral, PublicKeyToken=b77a5c561934e089</value>
  </resheader>
  <resheader name="writer">
    <value>System.Resources.ResXResourceWriter, System.Windows.Forms, Version=4.0.0.0, Culture=neutral, PublicKeyToken=b77a5c561934e089</value>
  </resheader>
  <data name="Navigation" xml:space="preserve">
    <value>Navigation</value>
  </data>
  <data name="Back" xml:space="preserve">
    <value>Back</value>
  </data>
  <data name="Forward" xml:space="preserve">
    <value>Forward</value>
  </data>
  <data name="_CheckUpdates" xml:space="preserve">
    <value>_Check for Updates</value>
  </data>
  <data name="_Help" xml:space="preserve">
    <value>_Help</value>
  </data>
  <data name="_File" xml:space="preserve">
    <value>_File</value>
  </data>
  <data name="Open" xml:space="preserve">
    <value>Open</value>
  </data>
  <data name="DEBUGDisassemble" xml:space="preserve">
    <value>DEBUG -- Disassemble All</value>
  </data>
  <data name="E_xit" xml:space="preserve">
    <value>E_xit</value>
  </data>
  <data name="Exit" xml:space="preserve">
    <value>Exit</value>
  </data>
  <data name="Save" xml:space="preserve">
    <value>Save</value>
  </data>
  <data name="_Open" xml:space="preserve">
    <value>_Open...</value>
  </data>
  <data name="OpenFrom_GAC" xml:space="preserve">
    <value>Open from _GAC...</value>
  </data>
  <data name="ManageAssembly_Lists" xml:space="preserve">
    <value>Manage assembly _lists...</value>
  </data>
  <data name="ReloadAssemblies" xml:space="preserve">
    <value>Reload all assemblies</value>
  </data>
  <data name="DEBUGDecompile" xml:space="preserve">
    <value>DEBUG -- Decompile All</value>
  </data>
  <data name="DEBUGDecompile100x" xml:space="preserve">
    <value>DEBUG -- Decompile 100x</value>
  </data>
  <data name="GeneratePortable" xml:space="preserve">
    <value>Generate portable PDB</value>
  </data>
  <data name="RefreshCommand_ReloadAssemblies" xml:space="preserve">
    <value>Reload all assemblies</value>
  </data>
  <data name="_Reload" xml:space="preserve">
    <value>_Reload</value>
  </data>
  <data name="_RemoveAssembliesWithLoadErrors" xml:space="preserve">
    <value>_Remove Assemblies with load errors</value>
  </data>
  <data name="Remove" xml:space="preserve">
    <value>Remove</value>
  </data>
  <data name="_SaveCode" xml:space="preserve">
    <value>_Save Code...</value>
  </data>
  <data name="_ShowDebugSteps" xml:space="preserve">
    <value>_Show debug steps</value>
  </data>
  <data name="_View" xml:space="preserve">
    <value>_View</value>
  </data>
  <data name="SortAssembly_listName" xml:space="preserve">
    <value>Sort assembly _list by name</value>
  </data>
  <data name="View" xml:space="preserve">
    <value>View</value>
  </data>
  <data name="SortAssemblyListName" xml:space="preserve">
    <value>Sort assembly list by name</value>
  </data>
  <data name="_CollapseTreeNodes" xml:space="preserve">
    <value>_Collapse all tree nodes</value>
  </data>
  <data name="CollapseTreeNodes" xml:space="preserve">
    <value>Collapse all tree nodes</value>
  </data>
  <data name="Name" xml:space="preserve">
    <value>Name</value>
  </data>
  <data name="ValueString" xml:space="preserve">
    <value>Value (as string)</value>
  </data>
  <data name="Type" xml:space="preserve">
    <value>Type</value>
  </data>
  <data name="StringTable" xml:space="preserve">
    <value>String Table</value>
  </data>
  <data name="Value" xml:space="preserve">
    <value>Value</value>
  </data>
  <data name="VariableNamesFromDebugSymbolsAvailable" xml:space="preserve">
    <value>Use variable names from debug symbols, if available</value>
  </data>
  <data name="ShowInfoFromDebugSymbolsAvailable" xml:space="preserve">
    <value>Show info from debug symbols, if available</value>
  </data>
  <data name="ShowDocumentationDecompiledCode" xml:space="preserve">
    <value>Show XML documentation in decompiled code</value>
  </data>
  <data name="EnableFoldingBlocksBraces" xml:space="preserve">
    <value>Enable folding on all blocks in braces</value>
  </data>
  <data name="RemoveDeadSideEffectFreeCode" xml:space="preserve">
    <value>Remove dead and side effect free code</value>
  </data>
  <data name="InsertUsingDeclarations" xml:space="preserve">
    <value>Insert using declarations</value>
  </data>
  <data name="AlwaysBraces" xml:space="preserve">
    <value>Always use braces</value>
  </data>
  <data name="ExpandMemberDefinitionsAfterDecompilation" xml:space="preserve">
    <value>Expand member definitions after decompilation</value>
  </data>
  <data name="Font" xml:space="preserve">
    <value>Font</value>
  </data>
  <data name="OtherOptions" xml:space="preserve">
    <value>Other options</value>
  </data>
  <data name="ShowLineNumbers" xml:space="preserve">
    <value>Show line numbers</value>
  </data>
  <data name="ShowMetadataTokens" xml:space="preserve">
    <value>Show metadata tokens</value>
  </data>
  <data name="EnableWordWrap" xml:space="preserve">
    <value>Enable word wrap</value>
  </data>
  <data name="SortResultsFitness" xml:space="preserve">
    <value>Sort results by fitness</value>
  </data>
  <data name="AllowMultipleInstances" xml:space="preserve">
    <value>Allow multiple instances</value>
  </data>
  <data name="Cancel" xml:space="preserve">
    <value>Cancel</value>
  </data>
  <data name="OK" xml:space="preserve">
    <value>OK</value>
  </data>
  <data name="SearchPane_Search" xml:space="preserve">
    <value>Search</value>
  </data>
  <data name="WatermarkText" xml:space="preserve">
    <value>Search for t:TypeName, m:Member or c:Constant; use exact match (=term), 'should not contain' (-term) or 'must contain' (+term); use /reg(ular)?Ex(pressions)?/ or both - t:/Type(Name)?/...</value>
  </data>
  <data name="_SearchFor" xml:space="preserve">
    <value>_Search for:</value>
  </data>
  <data name="Location" xml:space="preserve">
    <value>Location</value>
  </data>
  <data name="Decompiling" xml:space="preserve">
    <value>Decompiling...</value>
  </data>
  <data name="Copy" xml:space="preserve">
    <value>Copy</value>
  </data>
  <data name="Editor" xml:space="preserve">
    <value>Editor</value>
  </data>
  <data name="ToggleFolding" xml:space="preserve">
    <value>Toggle All Folding</value>
  </data>
  <data name="Folding" xml:space="preserve">
    <value>Folding</value>
  </data>
  <data name="ResourcesFileFilter" xml:space="preserve">
    <value>Resources file (*.resources)|*.resources|Resource XML file|*.resx</value>
  </data>
  <data name="_Remove" xml:space="preserve">
    <value>_Remove</value>
  </data>
  <data name="_LoadDependencies" xml:space="preserve">
    <value>_Load Dependencies</value>
  </data>
  <data name="Dependencies" xml:space="preserve">
    <value>Dependencies</value>
  </data>
  <data name="_AddMainList" xml:space="preserve">
    <value>_Add To Main List</value>
  </data>
  <data name="_OpenContainingFolder" xml:space="preserve">
    <value>_Open Containing Folder</value>
  </data>
  <data name="Shell" xml:space="preserve">
    <value>Shell</value>
  </data>
  <data name="_OpenCommandLineHere" xml:space="preserve">
    <value>_Open Command Line Here</value>
  </data>
  <data name="CopyName" xml:space="preserve">
    <value>Copy FQ Name</value>
  </data>
  <data name="Loading" xml:space="preserve">
    <value>Loading...</value>
  </data>
  <data name="CopyErrorMessage" xml:space="preserve">
    <value>Copy error message</value>
  </data>
  <data name="DerivedTypes" xml:space="preserve">
    <value>Derived Types</value>
  </data>
  <data name="References" xml:space="preserve">
    <value>References</value>
  </data>
  <data name="_Resources" xml:space="preserve">
    <value>Resources</value>
  </data>
  <data name="_About" xml:space="preserve">
    <value>_About</value>
  </data>
  <data name="ILSpyVersion" xml:space="preserve">
    <value>ILSpy version </value>
  </data>
  <data name="AutomaticallyCheckUpdatesEveryWeek" xml:space="preserve">
    <value>Automatically check for updates every week</value>
  </data>
  <data name="CheckUpdates" xml:space="preserve">
    <value>Check for updates</value>
  </data>
  <data name="Checking" xml:space="preserve">
    <value>Checking...</value>
  </data>
  <data name="UsingLatestRelease" xml:space="preserve">
    <value>You are using the latest release.</value>
  </data>
  <data name="VersionAvailable" xml:space="preserve">
    <value>Version {0} is available.</value>
  </data>
  <data name="Download" xml:space="preserve">
    <value>Download</value>
  </data>
  <data name="UsingNightlyBuildNewerThanLatestRelease" xml:space="preserve">
    <value>You are using a nightly build newer than the latest release.</value>
  </data>
  <data name="Show_internalTypesMembers" xml:space="preserve">
    <value>Show public, private and internal</value>
  </data>
  <data name="ShowInternalTypesMembers" xml:space="preserve">
    <value>Show public, private and internal</value>
  </data>
  <data name="StandBy" xml:space="preserve">
    <value>Stand by...</value>
  </data>
  <data name="Status" xml:space="preserve">
    <value>Status</value>
  </data>
  <data name="ILSpyVersionAvailable" xml:space="preserve">
    <value>A new ILSpy version is available.</value>
  </data>
  <data name="UpdateILSpyFound" xml:space="preserve">
    <value>No update for ILSpy found.</value>
  </data>
  <data name="CheckAgain" xml:space="preserve">
    <value>Check again</value>
  </data>
  <data name="Searching" xml:space="preserve">
    <value>Searching...</value>
  </data>
  <data name="SearchAbortedMoreThan1000ResultsFound" xml:space="preserve">
    <value>Search aborted, more than 1000 results found.</value>
  </data>
  <data name="Search" xml:space="preserve">
    <value>Search...</value>
  </data>
  <data name="DisplayCode" xml:space="preserve">
    <value>Display Code</value>
  </data>
  <data name="SaveCode" xml:space="preserve">
    <value>Save Code</value>
  </data>
  <data name="AllFiles" xml:space="preserve">
    <value>|All Files|*.*</value>
  </data>
  <data name="OpenExplorer" xml:space="preserve">
    <value>Open Explorer</value>
  </data>
  <data name="Select" xml:space="preserve">
    <value>Select All</value>
  </data>
  <data name="_ToggleFolding" xml:space="preserve">
    <value>Toggle Folding</value>
  </data>
  <data name="Analyze" xml:space="preserve">
    <value>Analyze</value>
  </data>
  <data name="EnterListName" xml:space="preserve">
    <value>Enter a list name:</value>
  </data>
  <data name="Create" xml:space="preserve">
    <value>Create</value>
  </data>
  <data name="NewList" xml:space="preserve">
    <value>New list</value>
  </data>
  <data name="SelectAssembliesOpen" xml:space="preserve">
    <value>Select assemblies to open:</value>
  </data>
  <data name="NugetPackageBrowser" xml:space="preserve">
    <value>Nuget Package Browser</value>
  </data>
  <data name="OpenFrom" xml:space="preserve">
    <value>Open From GAC</value>
  </data>
  <data name="_Search" xml:space="preserve">
    <value>_Search:</value>
  </data>
  <data name="ReferenceName" xml:space="preserve">
    <value>Reference Name</value>
  </data>
  <data name="Version" xml:space="preserve">
    <value>Version</value>
  </data>
  <data name="PublicToken" xml:space="preserve">
    <value>Public Key Token</value>
  </data>
  <data name="ManageAssemblyLists" xml:space="preserve">
    <value>Manage Assembly Lists</value>
  </data>
  <data name="SelectList" xml:space="preserve">
    <value>Select a list:</value>
  </data>
  <data name="_New" xml:space="preserve">
    <value>_New</value>
  </data>
  <data name="OpenListDialog__Open" xml:space="preserve">
    <value>_Open</value>
  </data>
  <data name="OpenListDialog__Delete" xml:space="preserve">
    <value>_Delete</value>
  </data>
  <data name="_Reset" xml:space="preserve">
    <value>_Reset</value>
  </data>
  <data name="Options" xml:space="preserve">
    <value>Options</value>
  </data>
  <data name="_Options" xml:space="preserve">
    <value>_Options...</value>
  </data>
  <data name="Display" xml:space="preserve">
    <value>Display</value>
  </data>
  <data name="Decompiler" xml:space="preserve">
    <value>Decompiler</value>
  </data>
  <data name="Misc" xml:space="preserve">
    <value>Misc</value>
  </data>
  <data name="DisplaySettingsPanel_Font" xml:space="preserve">
    <value>Font:</value>
  </data>
  <data name="Size" xml:space="preserve">
    <value>Size:</value>
  </data>
  <data name="DebugSteps" xml:space="preserve">
    <value>Debug Steps</value>
  </data>
  <data name="UseFieldSugar" xml:space="preserve">
    <value>UseFieldSugar</value>
  </data>
  <data name="UseLogicOperationSugar" xml:space="preserve">
    <value>UseLogicOperationSugar</value>
  </data>
  <data name="ShowILRanges" xml:space="preserve">
    <value>ShowILRanges</value>
  </data>
  <data name="ShowChildIndexInBlock" xml:space="preserve">
    <value>ShowChildIndexInBlock</value>
  </data>
  <data name="ShowStateBeforeThisStep" xml:space="preserve">
    <value>Show state before this step</value>
  </data>
  <data name="ShowStateAfterThisStep" xml:space="preserve">
    <value>Show state after this step</value>
  </data>
  <data name="DebugThisStep" xml:space="preserve">
    <value>Debug this step</value>
  </data>
  <data name="WarningAsmMarkedRef" xml:space="preserve">
    <value>Warning: This assembly is marked as 'reference assembly', which means that it only contains metadata and no executable code.</value>
  </data>
  <data name="WarningSomeAssemblyReference" xml:space="preserve">
    <value>Warning: Some assembly references could not be resolved automatically. This might lead to incorrect decompilation of some parts,</value>
  </data>
  <data name="PropertyManuallyMissingReferencesListLoadedAssemblies" xml:space="preserve">
    <value>for ex. property getter/setter access. To get optimal decompilation results, please manually add the missing references to the list of loaded assemblies.</value>
  </data>
  <data name="ShowAssemblyLoad" xml:space="preserve">
    <value>Show assembly load log</value>
  </data>
  <data name="OtherResources" xml:space="preserve">
    <value>Other Resources</value>
  </data>
  <data name="UseTabsInsteadOfSpaces" xml:space="preserve">
    <value>Use tabs instead of spaces</value>
  </data>
  <data name="ShowMetadataTokensInBase10" xml:space="preserve">
    <value>Show metadata tokens in base 10</value>
  </data>
  <data name="ExpandUsingDeclarationsAfterDecompilation" xml:space="preserve">
    <value>Expand using declarations after decompilation</value>
  </data>
  <data name="LoadAssembliesThatWereLoadedInTheLastInstance" xml:space="preserve">
    <value>Load assemblies that were loaded in the last instance.</value>
  </data>
  <data name="Indentation" xml:space="preserve">
    <value>Indentation</value>
  </data>
  <data name="IndentSize" xml:space="preserve">
    <value>Indent size:</value>
  </data>
  <data name="TabSize" xml:space="preserve">
    <value>Tab size:</value>
  </data>
  <data name="SearchCtrlShiftFOrCtrlE" xml:space="preserve">
    <value>Search (Ctrl+Shift+F or Ctrl+E)</value>
  </data>
  <data name="ShowAllTypesAndMembers" xml:space="preserve">
    <value>Show all types and members</value>
  </data>
  <data name="Other" xml:space="preserve">
    <value>Other</value>
  </data>
  <data name="Show_allTypesAndMembers" xml:space="preserve">
    <value>Show _all types and members</value>
  </data>
  <data name="DecompilerSettingsPanelLongText" xml:space="preserve">
    <value>The settings selected below are applied to the decompiler output in combination with the selection in the language drop-down. Selecting a lower language version in the drop-down will deactivate all selected options of the higher versions. Note that some settings implicitly depend on each other, e.g.: LINQ expressions cannot be introduced without first transforming static calls to extension method calls.</value>
  </data>
  <data name="DecompilerSettings.DecompileEnumeratorsYieldReturn" xml:space="preserve">
    <value>Decompile enumerators (yield return)</value>
  </data>
  <data name="DecompilerSettings.DecompileAnonymousMethodsLambdas" xml:space="preserve">
    <value>Decompile anonymous methods/lambdas</value>
  </data>
  <data name="DecompilerSettings.DecompileAnonymousTypes" xml:space="preserve">
    <value>Decompile anonymous types</value>
  </data>
  <data name="DecompilerSettings.UseLambdaSyntaxIfPossible" xml:space="preserve">
    <value>Use lambda syntax, if possible</value>
  </data>
  <data name="DecompilerSettings.DecompileExpressionTrees" xml:space="preserve">
    <value>Decompile expression trees</value>
  </data>
  <data name="DecompilerSettings.DecompileUseOfTheDynamicType" xml:space="preserve">
    <value>Decompile use of the 'dynamic' type</value>
  </data>
  <data name="DecompilerSettings.DecompileAsyncMethods" xml:space="preserve">
    <value>Decompile async methods</value>
  </data>
  <data name="DecompilerSettings.DecompileAwaitInCatchFinallyBlocks" xml:space="preserve">
    <value>Decompile await in catch/finally blocks</value>
  </data>
  <data name="DecompilerSettings.DecompileDecimalConstantAsSimpleLiteralValues" xml:space="preserve">
    <value>Decompile [DecimalConstant(...)] as simple literal values</value>
  </data>
  <data name="DecompilerSettings.DecompileC10PublicUnsafeFixedIntArr10Members" xml:space="preserve">
    <value>Decompile C# 1.0 'public unsafe fixed int arr[10];' members</value>
  </data>
  <data name="DecompilerSettings.UseLiftedOperatorsForNullables" xml:space="preserve">
    <value>Use lifted operators for nullables</value>
  </data>
  <data name="DecompilerSettings.DecompileAndOperators" xml:space="preserve">
    <value>Decompile ?. and ?[] operators</value>
  </data>
  <data name="DecompilerSettings.DecompileAutomaticProperties" xml:space="preserve">
    <value>Decompile automatic properties</value>
  </data>
  <data name="DecompilerSettings.DecompileAutomaticEvents" xml:space="preserve">
    <value>Decompile automatic events</value>
  </data>
  <data name="DecompilerSettings.DetectUsingStatements" xml:space="preserve">
    <value>Detect using statements</value>
  </data>
  <data name="DecompilerSettings.Other" xml:space="preserve">
    <value>Other</value>
  </data>
  <data name="DecompilerSettings.AlwaysUseBraces" xml:space="preserve">
    <value>Always use braces</value>
  </data>
  <data name="DecompilerSettings.DetectForeachStatements" xml:space="preserve">
    <value>Detect foreach statements</value>
  </data>
  <data name="DecompilerSettings.DetectLockStatements" xml:space="preserve">
    <value>Detect lock statements</value>
  </data>
  <data name="DecompilerSettings.DetectSwitchOnString" xml:space="preserve">
    <value>Detect switch on string</value>
  </data>
  <data name="DecompilerSettings.InsertUsingDeclarations" xml:space="preserve">
    <value>Insert using declarations</value>
  </data>
  <data name="DecompilerSettings.UseExtensionMethodSyntax" xml:space="preserve">
    <value>Use extension method syntax</value>
  </data>
  <data name="DecompilerSettings.UseLINQExpressionSyntax" xml:space="preserve">
    <value>Use LINQ expression syntax</value>
  </data>
  <data name="DecompilerSettings.UseImplicitMethodGroupConversions" xml:space="preserve">
    <value>Use implicit method group conversions</value>
  </data>
  <data name="DecompilerSettings.AlwaysCastTargetsOfExplicitInterfaceImplementationCalls" xml:space="preserve">
    <value>Always cast targets of explicit interface implementation calls</value>
  </data>
  <data name="DecompilerSettings.UseVariableNamesFromDebugSymbolsIfAvailable" xml:space="preserve">
    <value>Use variable names from debug symbols, if available</value>
  </data>
  <data name="DecompilerSettings.ArrayInitializerExpressions" xml:space="preserve">
    <value>Array initializer expressions</value>
  </data>
  <data name="DecompilerSettings.ObjectCollectionInitializerExpressions" xml:space="preserve">
    <value>Object/collection initializer expressions</value>
  </data>
  <data name="DecompilerSettings.DictionaryInitializerExpressions" xml:space="preserve">
    <value>Dictionary initializer expressions</value>
  </data>
  <data name="DecompilerSettings.AllowExtensionAddMethodsInCollectionInitializerExpressions" xml:space="preserve">
    <value>Allow extension 'Add' methods in collection initializer expressions</value>
  </data>
  <data name="DecompilerSettings.UseStringInterpolation" xml:space="preserve">
    <value>Use string interpolation</value>
  </data>
  <data name="DecompilerSettings.IncludeXMLDocumentationCommentsInTheDecompiledCode" xml:space="preserve">
    <value>Include XML documentation comments in the decompiled code</value>
  </data>
  <data name="DecompilerSettings.UseExpressionBodiedMemberSyntaxForGetOnlyProperties" xml:space="preserve">
    <value>Use expression-bodied member syntax for get-only properties</value>
  </data>
  <data name="DecompilerSettings.UseOutVariableDeclarations" xml:space="preserve">
    <value>Use out variable declarations</value>
  </data>
  <data name="DecompilerSettings.UseDiscards" xml:space="preserve">
    <value>Use discards</value>
  </data>
  <data name="DecompilerSettings.IsByRefLikeAttributeShouldBeReplacedWithRefModifiersOnStructs" xml:space="preserve">
    <value>IsByRefLikeAttribute should be replaced with 'ref' modifiers on structs</value>
  </data>
  <data name="DecompilerSettings.IsReadOnlyAttributeShouldBeReplacedWithReadonlyInModifiersOnStructsParameters" xml:space="preserve">
    <value>IsReadOnlyAttribute should be replaced with 'readonly'/'in' modifiers on structs/parameters</value>
  </data>
  <data name="DecompilerSettings.IsUnmanagedAttributeOnTypeParametersShouldBeReplacedWithUnmanagedConstraints" xml:space="preserve">
    <value>IsUnmanagedAttribute on type parameters should be replaced with 'unmanaged' constraints</value>
  </data>
  <data name="DecompilerSettings.UseStackallocInitializerSyntax" xml:space="preserve">
    <value>Use stackalloc initializer syntax</value>
  </data>
  <data name="DecompilerSettings.UseTupleTypeSyntax" xml:space="preserve">
    <value>Use tuple type syntax</value>
  </data>
  <data name="DecompilerSettings.UseImplicitConversionsBetweenTupleTypes" xml:space="preserve">
    <value>Use implicit conversions between tuple types</value>
  </data>
  <data name="DecompilerSettings.DetectTupleComparisons" xml:space="preserve">
    <value>Detect tuple comparisons</value>
  </data>
  <data name="DecompilerSettings.UseNamedArguments" xml:space="preserve">
    <value>Use named arguments</value>
  </data>
  <data name="DecompilerSettings.UseNonTrailingNamedArguments" xml:space="preserve">
    <value>Use non-trailing named arguments</value>
  </data>
  <data name="DecompilerSettings.RemoveOptionalArgumentsIfPossible" xml:space="preserve">
    <value>Remove optional arguments, if possible</value>
  </data>
  <data name="DecompilerSettings.IntroduceLocalFunctions" xml:space="preserve">
    <value>Introduce local functions</value>
  </data>
  <data name="DecompilerSettings.NullableReferenceTypes" xml:space="preserve">
    <value>Nullable reference types</value>
  </data>
  <data name="DecompilerSettings.ShowInfoFromDebugSymbolsIfAvailable" xml:space="preserve">
    <value>Show info from debug symbols, if available</value>
  </data>
  <data name="DecompilerSettings.VBSpecificOptions" xml:space="preserve">
    <value>VB-specific options</value>
  </data>
  <data name="DecompilerSettings.FSpecificOptions" xml:space="preserve">
    <value>F#-specific options</value>
  </data>
  <data name="DecompilerSettings.RemoveDeadAndSideEffectFreeCodeUseWithCaution" xml:space="preserve">
    <value>Remove dead and side effect free code (use with caution!)</value>
  </data>
  <data name="DecompilerSettings.ApplyWindowsRuntimeProjectionsOnLoadedAssemblies" xml:space="preserve">
    <value>Apply Windows Runtime projections on loaded assemblies</value>
  </data>
  <data name="SearchMSDN" xml:space="preserve">
    <value>Search Microsoft Docs...</value>
  </data>
  <data name="CannotAnalyzeMissingRef" xml:space="preserve">
    <value>Entity could not be resolved. Cannot analyze entities from missing assembly references. Add the missing reference and try again.</value>
  </data>
  <data name="DecompilerSettings.UseThrowExpressions" xml:space="preserve">
    <value>Use throw expressions</value>
  </data>
  <data name="DecompilerSettings.AllowExtensionMethodSyntaxOnRef" xml:space="preserve">
    <value>Use 'ref' extension methods</value>
  </data>
  <data name="AssemblySaveCodeDirectoryNotEmpty" xml:space="preserve">
    <value>The directory is not empty. File will be overwritten.
Are you sure you want to continue?</value>
  </data>
  <data name="AssemblySaveCodeDirectoryNotEmptyTitle" xml:space="preserve">
    <value>Project Directory not empty</value>
  </data>
  <data name="HighlightMatchingBraces" xml:space="preserve">
    <value>Highlight matching braces</value>
  </data>
  <data name="SelectLanguageDropdownTooltip" xml:space="preserve">
    <value>Select language to decompile to</value>
  </data>
  <data name="SelectVersionDropdownTooltip" xml:space="preserve">
    <value>Select version of language to output</value>
  </data>
  <data name="DecompilerSettings.RemoveDeadStores" xml:space="preserve">
    <value>Remove dead stores (use with caution!)</value>
  </data>
  <data name="DecompilerSettings.AlwaysShowEnumMemberValues" xml:space="preserve">
    <value>Always show enum member values</value>
  </data>
  <data name="ShowPublicOnlyTypesMembers" xml:space="preserve">
    <value>Show only public types and members</value>
  </data>
  <data name="Show_publiconlyTypesMembers" xml:space="preserve">
    <value>Show only _public types and members</value>
  </data>
  <data name="Assembly" xml:space="preserve">
    <value>Assembly</value>
  </data>
  <data name="DecompileToNewPanel" xml:space="preserve">
    <value>Decompile to new tab</value>
  </data>
  <data name="DecompilerSettings.AsyncEnumerator" xml:space="preserve">
    <value>Decompile async IAsyncEnumerator methods</value>
  </data>
  <data name="DecompilerSettings.ReadOnlyMethods" xml:space="preserve">
    <value>Read-only methods</value>
  </data>
  <data name="DecompilerSettings.DetectAsyncUsingAndForeachStatements" xml:space="preserve">
    <value>Detect awaited using and foreach statements</value>
  </data>
  <data name="About" xml:space="preserve">
    <value>About</value>
  </data>
  <data name="Assemblies" xml:space="preserve">
    <value>Assemblies</value>
  </data>
  <data name="Window_CloseAllDocuments" xml:space="preserve">
    <value>_Close all documents</value>
  </data>
  <data name="Window_ResetLayout" xml:space="preserve">
    <value>_Reset layout</value>
  </data>
  <data name="_Window" xml:space="preserve">
    <value>_Window</value>
  </data>
  <data name="DecompilerSettings.UsePatternBasedFixedStatement" xml:space="preserve">
    <value>Use pattern-based fixed statement</value>
  </data>
  <data name="DecompilerSettings.DoWhileStatement" xml:space="preserve">
    <value>Transform to do-while, if possible</value>
  </data>
  <data name="DecompilerSettings.ForStatement" xml:space="preserve">
    <value>Transform to for, if possible</value>
  </data>
  <data name="DecompilerSettings.SeparateLocalVariableDeclarations" xml:space="preserve">
    <value>Separate local variable declarations and initializers (int x = 5; -&gt; int x; x = 5;), if possible</value>
  </data>
  <data name="ResetToDefaults" xml:space="preserve">
    <value>Reset to defaults</value>
  </data>
  <data name="ResetToDefaultsConfirmationMessage" xml:space="preserve">
    <value>Do you really want to load the default settings for the active page?</value>
  </data>
  <data name="SelectAssemblyListDropdownTooltip" xml:space="preserve">
    <value>Select a list of assemblies</value>
  </data>
  <data name="Close" xml:space="preserve">
    <value>Close</value>
  </data>
  <data name="C_lone" xml:space="preserve">
    <value>C_lone</value>
  </data>
  <data name="ListDeleteConfirmation" xml:space="preserve">
    <value>Are you sure that you want to delete the selected assembly list?</value>
  </data>
  <data name="ListExistsAlready" xml:space="preserve">
    <value>A list with the same name was found.</value>
  </data>
  <data name="ListsResetConfirmation" xml:space="preserve">
    <value>Are you sure that you want to remove all assembly lists and recreate the default assembly lists?</value>
  </data>
  <data name="DecompilerSettings.IntroduceStaticLocalFunctions" xml:space="preserve">
    <value>Introduce static local functions</value>
  </data>
  <data name="HideEmptyMetadataTables" xml:space="preserve">
    <value>Hide empty metadata tables from tree view</value>
  </data>
  <data name="NavigationFailed" xml:space="preserve">
    <value>Navigation failed because the target is hidden or a compiler-generated class.\n
Please disable all filters that might hide the item (i.e. activate "View &gt; Show internal types and members") and try again.</value>
  </data>
  <data name="AddShellIntegration" xml:space="preserve">
    <value>Add shell integration</value>
  </data>
  <data name="AddShellIntegrationMessage" xml:space="preserve">
    <value>This will add "{0}" to the registry at "HKCU\Software\Classes\dllfile\shell\Open with ILSpy\command" and "HKCU\Software\Classes\exefile\shell\Open with ILSpy\command" to allow opening .dll and .exe files from the Windows Explorer context menu.

Do you want to continue?</value>
  </data>
  <data name="RemoveShellIntegration" xml:space="preserve">
    <value>Remove shell integration</value>
  </data>
  <data name="RemoveShellIntegrationMessage" xml:space="preserve">
    <value>This will remove "{0}" from the registry at "HKCU\Software\Classes\dllfile\shell\Open with ILSpy\command" and "HKCU\Software\Classes\exefile\shell\Open with ILSpy\command".

Do you want to continue?</value>
  </data>
  <data name="DecompilerSettings.Ranges" xml:space="preserve">
    <value>Ranges</value>
  </data>
  <data name="AddPreconfiguredList" xml:space="preserve">
    <value>Add preconfigured list...</value>
  </data>
  <data name="R_ename" xml:space="preserve">
    <value>R_ename</value>
  </data>
  <data name="RenameList" xml:space="preserve">
    <value>Rename list</value>
  </data>
  <data name="CultureLabel" xml:space="preserve">
    <value>Culture</value>
  </data>
  <data name="NewTab" xml:space="preserve">
    <value>New Tab</value>
  </data>
  <data name="DecompilerSettings.UseSdkStyleProjectFormat" xml:space="preserve">
    <value>Use new SDK style format for generated project files (*.csproj)</value>
  </data>
  <data name="DecompilerSettings.NativeIntegers" xml:space="preserve">
    <value>Use nint/nuint types</value>
  </data>
  <data name="BaseTypes" xml:space="preserve">
    <value>Base Types</value>
  </data>
<<<<<<< HEAD
  <data name="DEBUGDumpPdb2Xml" xml:space="preserve">
    <value>DEBUG -- Dump PDB as XML</value>
  </data>
=======
  <data name="DEBUGDumpPDBAsXML" xml:space="preserve">
    <value>DEBUG -- Dump PDB as XML</value>
  </data>
  <data name="ILSpyAboutPageTxt" xml:space="preserve">
    <value>ILSpyAboutPage.txt</value>
  </data>
>>>>>>> 4bc5b2bc
</root><|MERGE_RESOLUTION|>--- conflicted
+++ resolved
@@ -879,16 +879,10 @@
   <data name="BaseTypes" xml:space="preserve">
     <value>Base Types</value>
   </data>
-<<<<<<< HEAD
-  <data name="DEBUGDumpPdb2Xml" xml:space="preserve">
-    <value>DEBUG -- Dump PDB as XML</value>
-  </data>
-=======
   <data name="DEBUGDumpPDBAsXML" xml:space="preserve">
     <value>DEBUG -- Dump PDB as XML</value>
   </data>
   <data name="ILSpyAboutPageTxt" xml:space="preserve">
     <value>ILSpyAboutPage.txt</value>
   </data>
->>>>>>> 4bc5b2bc
 </root>