﻿<?xml version="1.0" encoding="utf-8"?>
<root>
  <!-- 
    Microsoft ResX Schema 
    
    Version 2.0
    
    The primary goals of this format is to allow a simple XML format 
    that is mostly human readable. The generation and parsing of the 
    various data types are done through the TypeConverter classes 
    associated with the data types.
    
    Example:
    
    ... ado.net/XML headers & schema ...
    <resheader name="resmimetype">text/microsoft-resx</resheader>
    <resheader name="version">2.0</resheader>
    <resheader name="reader">System.Resources.ResXResourceReader, System.Windows.Forms, ...</resheader>
    <resheader name="writer">System.Resources.ResXResourceWriter, System.Windows.Forms, ...</resheader>
    <data name="Name1"><value>this is my long string</value><comment>this is a comment</comment></data>
    <data name="Color1" type="System.Drawing.Color, System.Drawing">Blue</data>
    <data name="Bitmap1" mimetype="application/x-microsoft.net.object.binary.base64">
        <value>[base64 mime encoded serialized .NET Framework object]</value>
    </data>
    <data name="Icon1" type="System.Drawing.Icon, System.Drawing" mimetype="application/x-microsoft.net.object.bytearray.base64">
        <value>[base64 mime encoded string representing a byte array form of the .NET Framework object]</value>
        <comment>This is a comment</comment>
    </data>
                
    There are any number of "resheader" rows that contain simple 
    name/value pairs.
    
    Each data row contains a name, and value. The row also contains a 
    type or mimetype. Type corresponds to a .NET class that support 
    text/value conversion through the TypeConverter architecture. 
    Classes that don't support this are serialized and stored with the 
    mimetype set.
    
    The mimetype is used for serialized objects, and tells the 
    ResXResourceReader how to depersist the object. This is currently not 
    extensible. For a given mimetype the value must be set accordingly:
    
    Note - application/x-microsoft.net.object.binary.base64 is the format 
    that the ResXResourceWriter will generate, however the reader can 
    read any of the formats listed below.
    
    mimetype: application/x-microsoft.net.object.binary.base64
    value   : The object must be serialized with 
            : System.Runtime.Serialization.Formatters.Binary.BinaryFormatter
            : and then encoded with base64 encoding.
    
    mimetype: application/x-microsoft.net.object.soap.base64
    value   : The object must be serialized with 
            : System.Runtime.Serialization.Formatters.Soap.SoapFormatter
            : and then encoded with base64 encoding.

    mimetype: application/x-microsoft.net.object.bytearray.base64
    value   : The object must be serialized into a byte array 
            : using a System.ComponentModel.TypeConverter
            : and then encoded with base64 encoding.
    -->
  <xsd:schema id="root" xmlns="" xmlns:xsd="http://www.w3.org/2001/XMLSchema" xmlns:msdata="urn:schemas-microsoft-com:xml-msdata">
    <xsd:import namespace="http://www.w3.org/XML/1998/namespace" />
    <xsd:element name="root" msdata:IsDataSet="true">
      <xsd:complexType>
        <xsd:choice maxOccurs="unbounded">
          <xsd:element name="metadata">
            <xsd:complexType>
              <xsd:sequence>
                <xsd:element name="value" type="xsd:string" minOccurs="0" />
              </xsd:sequence>
              <xsd:attribute name="name" use="required" type="xsd:string" />
              <xsd:attribute name="type" type="xsd:string" />
              <xsd:attribute name="mimetype" type="xsd:string" />
              <xsd:attribute ref="xml:space" />
            </xsd:complexType>
          </xsd:element>
          <xsd:element name="assembly">
            <xsd:complexType>
              <xsd:attribute name="alias" type="xsd:string" />
              <xsd:attribute name="name" type="xsd:string" />
            </xsd:complexType>
          </xsd:element>
          <xsd:element name="data">
            <xsd:complexType>
              <xsd:sequence>
                <xsd:element name="value" type="xsd:string" minOccurs="0" msdata:Ordinal="1" />
                <xsd:element name="comment" type="xsd:string" minOccurs="0" msdata:Ordinal="2" />
              </xsd:sequence>
              <xsd:attribute name="name" type="xsd:string" use="required" msdata:Ordinal="1" />
              <xsd:attribute name="type" type="xsd:string" msdata:Ordinal="3" />
              <xsd:attribute name="mimetype" type="xsd:string" msdata:Ordinal="4" />
              <xsd:attribute ref="xml:space" />
            </xsd:complexType>
          </xsd:element>
          <xsd:element name="resheader">
            <xsd:complexType>
              <xsd:sequence>
                <xsd:element name="value" type="xsd:string" minOccurs="0" msdata:Ordinal="1" />
              </xsd:sequence>
              <xsd:attribute name="name" type="xsd:string" use="required" />
            </xsd:complexType>
          </xsd:element>
        </xsd:choice>
      </xsd:complexType>
    </xsd:element>
  </xsd:schema>
  <resheader name="resmimetype">
    <value>text/microsoft-resx</value>
  </resheader>
  <resheader name="version">
    <value>2.0</value>
  </resheader>
  <resheader name="reader">
    <value>System.Resources.ResXResourceReader, System.Windows.Forms, Version=4.0.0.0, Culture=neutral, PublicKeyToken=b77a5c561934e089</value>
  </resheader>
  <resheader name="writer">
    <value>System.Resources.ResXResourceWriter, System.Windows.Forms, Version=4.0.0.0, Culture=neutral, PublicKeyToken=b77a5c561934e089</value>
  </resheader>
  <data name="Navigation" xml:space="preserve">
    <value>Navigation</value>
  </data>
  <data name="Back" xml:space="preserve">
    <value>Back</value>
  </data>
  <data name="Forward" xml:space="preserve">
    <value>Forward</value>
  </data>
  <data name="_CheckUpdates" xml:space="preserve">
    <value>_Check for Updates</value>
  </data>
  <data name="_Help" xml:space="preserve">
    <value>_Help</value>
  </data>
  <data name="_File" xml:space="preserve">
    <value>_File</value>
  </data>
  <data name="Open" xml:space="preserve">
    <value>Open</value>
  </data>
  <data name="DEBUGDisassemble" xml:space="preserve">
    <value>DEBUG -- Disassemble All</value>
  </data>
  <data name="E_xit" xml:space="preserve">
    <value>E_xit</value>
  </data>
  <data name="Exit" xml:space="preserve">
    <value>Exit</value>
  </data>
  <data name="Save" xml:space="preserve">
    <value>Save</value>
  </data>
  <data name="_Open" xml:space="preserve">
    <value>_Open...</value>
  </data>
  <data name="OpenFrom_GAC" xml:space="preserve">
    <value>Open from _GAC...</value>
  </data>
  <data name="ManageAssembly_Lists" xml:space="preserve">
    <value>Manage assembly _lists...</value>
  </data>
  <data name="ReloadAssemblies" xml:space="preserve">
    <value>Reload all assemblies</value>
  </data>
  <data name="DEBUGDecompile" xml:space="preserve">
    <value>DEBUG -- Decompile All</value>
  </data>
  <data name="DEBUGDecompile100x" xml:space="preserve">
    <value>DEBUG -- Decompile 100x</value>
  </data>
  <data name="GeneratePortable" xml:space="preserve">
    <value>Generate portable PDB</value>
  </data>
  <data name="RefreshCommand_ReloadAssemblies" xml:space="preserve">
    <value>Reload all assemblies</value>
  </data>
  <data name="_Reload" xml:space="preserve">
    <value>_Reload</value>
  </data>
  <data name="_RemoveAssembliesWithLoadErrors" xml:space="preserve">
    <value>_Remove Assemblies with load errors</value>
  </data>
  <data name="Remove" xml:space="preserve">
    <value>Remove</value>
  </data>
  <data name="_SaveCode" xml:space="preserve">
    <value>_Save Code...</value>
  </data>
  <data name="_ShowDebugSteps" xml:space="preserve">
    <value>_Show debug steps</value>
  </data>
  <data name="_View" xml:space="preserve">
    <value>_View</value>
  </data>
  <data name="SortAssembly_listName" xml:space="preserve">
    <value>Sort assembly _list by name</value>
  </data>
  <data name="View" xml:space="preserve">
    <value>View</value>
  </data>
  <data name="SortAssemblyListName" xml:space="preserve">
    <value>Sort assembly list by name</value>
  </data>
  <data name="_CollapseTreeNodes" xml:space="preserve">
    <value>_Collapse all tree nodes</value>
  </data>
  <data name="CollapseTreeNodes" xml:space="preserve">
    <value>Collapse all tree nodes</value>
  </data>
  <data name="Name" xml:space="preserve">
    <value>Name</value>
  </data>
  <data name="ValueString" xml:space="preserve">
    <value>Value (as string)</value>
  </data>
  <data name="Type" xml:space="preserve">
    <value>Type</value>
  </data>
  <data name="StringTable" xml:space="preserve">
    <value>String Table</value>
  </data>
  <data name="Value" xml:space="preserve">
    <value>Value</value>
  </data>
  <data name="VariableNamesFromDebugSymbolsAvailable" xml:space="preserve">
    <value>Use variable names from debug symbols, if available</value>
  </data>
  <data name="ShowInfoFromDebugSymbolsAvailable" xml:space="preserve">
    <value>Show info from debug symbols, if available</value>
  </data>
  <data name="ShowDocumentationDecompiledCode" xml:space="preserve">
    <value>Show XML documentation in decompiled code</value>
  </data>
  <data name="EnableFoldingBlocksBraces" xml:space="preserve">
    <value>Enable folding on all blocks in braces</value>
  </data>
  <data name="RemoveDeadSideEffectFreeCode" xml:space="preserve">
    <value>Remove dead and side effect free code</value>
  </data>
  <data name="InsertUsingDeclarations" xml:space="preserve">
    <value>Insert using declarations</value>
  </data>
  <data name="AlwaysBraces" xml:space="preserve">
    <value>Always use braces</value>
  </data>
  <data name="ExpandMemberDefinitionsAfterDecompilation" xml:space="preserve">
    <value>Expand member definitions after decompilation</value>
  </data>
  <data name="Font" xml:space="preserve">
    <value>Font</value>
  </data>
  <data name="OtherOptions" xml:space="preserve">
    <value>Other options</value>
  </data>
  <data name="ShowLineNumbers" xml:space="preserve">
    <value>Show line numbers</value>
  </data>
  <data name="ShowMetadataTokens" xml:space="preserve">
    <value>Show metadata tokens</value>
  </data>
  <data name="EnableWordWrap" xml:space="preserve">
    <value>Enable word wrap</value>
  </data>
  <data name="SortResultsFitness" xml:space="preserve">
    <value>Sort results by fitness</value>
  </data>
  <data name="AllowMultipleInstances" xml:space="preserve">
    <value>Allow multiple instances</value>
  </data>
  <data name="Cancel" xml:space="preserve">
    <value>Cancel</value>
  </data>
  <data name="OK" xml:space="preserve">
    <value>OK</value>
  </data>
  <data name="SearchPane_Search" xml:space="preserve">
    <value>Search</value>
  </data>
  <data name="WatermarkText" xml:space="preserve">
    <value>Search for t:TypeName, m:Member or c:Constant; use exact match (=term), 'should not contain' (-term) or 'must contain' (+term); use /reg(ular)?Ex(pressions)?/ or both - t:/Type(Name)?/...</value>
  </data>
  <data name="_SearchFor" xml:space="preserve">
    <value>_Search for:</value>
  </data>
  <data name="Location" xml:space="preserve">
    <value>Location</value>
  </data>
  <data name="Decompiling" xml:space="preserve">
    <value>Decompiling...</value>
  </data>
  <data name="Copy" xml:space="preserve">
    <value>Copy</value>
  </data>
  <data name="Editor" xml:space="preserve">
    <value>Editor</value>
  </data>
  <data name="ToggleFolding" xml:space="preserve">
    <value>Toggle All Folding</value>
  </data>
  <data name="Folding" xml:space="preserve">
    <value>Folding</value>
  </data>
  <data name="ResourcesFileFilter" xml:space="preserve">
    <value>Resources file (*.resources)|*.resources|Resource XML file|*.resx</value>
  </data>
  <data name="_Remove" xml:space="preserve">
    <value>_Remove</value>
  </data>
  <data name="_LoadDependencies" xml:space="preserve">
    <value>_Load Dependencies</value>
  </data>
  <data name="Dependencies" xml:space="preserve">
    <value>Dependencies</value>
  </data>
  <data name="_AddMainList" xml:space="preserve">
    <value>_Add To Main List</value>
  </data>
  <data name="_OpenContainingFolder" xml:space="preserve">
    <value>_Open Containing Folder</value>
  </data>
  <data name="Shell" xml:space="preserve">
    <value>Shell</value>
  </data>
  <data name="_OpenCommandLineHere" xml:space="preserve">
    <value>_Open Command Line Here</value>
  </data>
  <data name="CopyName" xml:space="preserve">
    <value>Copy FQ Name</value>
  </data>
  <data name="Loading" xml:space="preserve">
    <value>Loading...</value>
  </data>
  <data name="CopyErrorMessage" xml:space="preserve">
    <value>Copy error message</value>
  </data>
  <data name="DerivedTypes" xml:space="preserve">
    <value>Derived Types</value>
  </data>
  <data name="References" xml:space="preserve">
    <value>References</value>
  </data>
  <data name="_Resources" xml:space="preserve">
    <value>Resources</value>
  </data>
  <data name="_About" xml:space="preserve">
    <value>_About</value>
  </data>
  <data name="ILSpyVersion" xml:space="preserve">
    <value>ILSpy version </value>
  </data>
  <data name="AutomaticallyCheckUpdatesEveryWeek" xml:space="preserve">
    <value>Automatically check for updates every week</value>
  </data>
  <data name="CheckUpdates" xml:space="preserve">
    <value>Check for updates</value>
  </data>
  <data name="Checking" xml:space="preserve">
    <value>Checking...</value>
  </data>
  <data name="UsingLatestRelease" xml:space="preserve">
    <value>You are using the latest release.</value>
  </data>
  <data name="VersionAvailable" xml:space="preserve">
    <value>Version {0} is available.</value>
  </data>
  <data name="Download" xml:space="preserve">
    <value>Download</value>
  </data>
  <data name="UsingNightlyBuildNewerThanLatestRelease" xml:space="preserve">
    <value>You are using a nightly build newer than the latest release.</value>
  </data>
  <data name="Show_internalTypesMembers" xml:space="preserve">
    <value>Show public, private and internal</value>
  </data>
  <data name="ShowInternalTypesMembers" xml:space="preserve">
    <value>Show public, private and internal</value>
  </data>
  <data name="StandBy" xml:space="preserve">
    <value>Stand by...</value>
  </data>
  <data name="Status" xml:space="preserve">
    <value>Status</value>
  </data>
  <data name="ILSpyVersionAvailable" xml:space="preserve">
    <value>A new ILSpy version is available.</value>
  </data>
  <data name="UpdateILSpyFound" xml:space="preserve">
    <value>No update for ILSpy found.</value>
  </data>
  <data name="CheckAgain" xml:space="preserve">
    <value>Check again</value>
  </data>
  <data name="Searching" xml:space="preserve">
    <value>Searching...</value>
  </data>
  <data name="SearchAbortedMoreThan1000ResultsFound" xml:space="preserve">
    <value>Search aborted, more than 1000 results found.</value>
  </data>
  <data name="Search" xml:space="preserve">
    <value>Search...</value>
  </data>
  <data name="DisplayCode" xml:space="preserve">
    <value>Display Code</value>
  </data>
  <data name="SaveCode" xml:space="preserve">
    <value>Save Code</value>
  </data>
  <data name="AllFiles" xml:space="preserve">
    <value>|All Files|*.*</value>
  </data>
  <data name="OpenExplorer" xml:space="preserve">
    <value>Open Explorer</value>
  </data>
  <data name="Select" xml:space="preserve">
    <value>Select All</value>
  </data>
  <data name="_ToggleFolding" xml:space="preserve">
    <value>Toggle Folding</value>
  </data>
  <data name="Analyze" xml:space="preserve">
    <value>Analyze</value>
  </data>
  <data name="EnterListName" xml:space="preserve">
    <value>Enter a list name:</value>
  </data>
  <data name="Create" xml:space="preserve">
    <value>Create</value>
  </data>
  <data name="NewList" xml:space="preserve">
    <value>New list</value>
  </data>
  <data name="SelectAssembliesOpen" xml:space="preserve">
    <value>Select assemblies to open:</value>
  </data>
  <data name="NugetPackageBrowser" xml:space="preserve">
    <value>Nuget Package Browser</value>
  </data>
  <data name="OpenFrom" xml:space="preserve">
    <value>Open From GAC</value>
  </data>
  <data name="_Search" xml:space="preserve">
    <value>_Search:</value>
  </data>
  <data name="ReferenceName" xml:space="preserve">
    <value>Reference Name</value>
  </data>
  <data name="Version" xml:space="preserve">
    <value>Version</value>
  </data>
  <data name="PublicToken" xml:space="preserve">
    <value>Public Key Token</value>
  </data>
  <data name="ManageAssemblyLists" xml:space="preserve">
    <value>Manage Assembly Lists</value>
  </data>
  <data name="SelectList" xml:space="preserve">
    <value>Select a list:</value>
  </data>
  <data name="_New" xml:space="preserve">
    <value>_New</value>
  </data>
  <data name="OpenListDialog__Open" xml:space="preserve">
    <value>_Open</value>
  </data>
  <data name="OpenListDialog__Delete" xml:space="preserve">
    <value>_Delete</value>
  </data>
  <data name="_Reset" xml:space="preserve">
    <value>_Reset</value>
  </data>
  <data name="Options" xml:space="preserve">
    <value>Options</value>
  </data>
  <data name="_Options" xml:space="preserve">
    <value>_Options...</value>
  </data>
  <data name="Display" xml:space="preserve">
    <value>Display</value>
  </data>
  <data name="Decompiler" xml:space="preserve">
    <value>Decompiler</value>
  </data>
  <data name="Misc" xml:space="preserve">
    <value>Misc</value>
  </data>
  <data name="DisplaySettingsPanel_Font" xml:space="preserve">
    <value>Font:</value>
  </data>
  <data name="Size" xml:space="preserve">
    <value>Size:</value>
  </data>
  <data name="DebugSteps" xml:space="preserve">
    <value>Debug Steps</value>
  </data>
  <data name="UseFieldSugar" xml:space="preserve">
    <value>UseFieldSugar</value>
  </data>
  <data name="UseLogicOperationSugar" xml:space="preserve">
    <value>UseLogicOperationSugar</value>
  </data>
  <data name="ShowILRanges" xml:space="preserve">
    <value>ShowILRanges</value>
  </data>
  <data name="ShowChildIndexInBlock" xml:space="preserve">
    <value>ShowChildIndexInBlock</value>
  </data>
  <data name="ShowStateBeforeThisStep" xml:space="preserve">
    <value>Show state before this step</value>
  </data>
  <data name="ShowStateAfterThisStep" xml:space="preserve">
    <value>Show state after this step</value>
  </data>
  <data name="DebugThisStep" xml:space="preserve">
    <value>Debug this step</value>
  </data>
  <data name="WarningAsmMarkedRef" xml:space="preserve">
    <value>Warning: This assembly is marked as 'reference assembly', which means that it only contains metadata and no executable code.</value>
  </data>
  <data name="WarningSomeAssemblyReference" xml:space="preserve">
    <value>Warning: Some assembly references could not be resolved automatically. This might lead to incorrect decompilation of some parts,</value>
  </data>
  <data name="PropertyManuallyMissingReferencesListLoadedAssemblies" xml:space="preserve">
    <value>for ex. property getter/setter access. To get optimal decompilation results, please manually add the missing references to the list of loaded assemblies.</value>
  </data>
  <data name="ShowAssemblyLoad" xml:space="preserve">
    <value>Show assembly load log</value>
  </data>
  <data name="OtherResources" xml:space="preserve">
    <value>Other Resources</value>
  </data>
  <data name="UseTabsInsteadOfSpaces" xml:space="preserve">
    <value>Use tabs instead of spaces</value>
  </data>
  <data name="ShowMetadataTokensInBase10" xml:space="preserve">
    <value>Show metadata tokens in base 10</value>
  </data>
  <data name="ExpandUsingDeclarationsAfterDecompilation" xml:space="preserve">
    <value>Expand using declarations after decompilation</value>
  </data>
  <data name="LoadAssembliesThatWereLoadedInTheLastInstance" xml:space="preserve">
    <value>Load assemblies that were loaded in the last instance.</value>
  </data>
  <data name="Indentation" xml:space="preserve">
    <value>Indentation</value>
  </data>
  <data name="IndentSize" xml:space="preserve">
    <value>Indent size:</value>
  </data>
  <data name="TabSize" xml:space="preserve">
    <value>Tab size:</value>
  </data>
  <data name="SearchCtrlShiftFOrCtrlE" xml:space="preserve">
    <value>Search (Ctrl+Shift+F or Ctrl+E)</value>
  </data>
  <data name="ShowAllTypesAndMembers" xml:space="preserve">
    <value>Show all types and members</value>
  </data>
  <data name="Other" xml:space="preserve">
    <value>Other</value>
  </data>
  <data name="Show_allTypesAndMembers" xml:space="preserve">
    <value>Show _all types and members</value>
  </data>
  <data name="DecompilerSettingsPanelLongText" xml:space="preserve">
    <value>The settings selected below are applied to the decompiler output in combination with the selection in the language drop-down. Selecting a lower language version in the drop-down will deactivate all selected options of the higher versions. Note that some settings implicitly depend on each other, e.g.: LINQ expressions cannot be introduced without first transforming static calls to extension method calls.</value>
  </data>
  <data name="DecompilerSettings.DecompileEnumeratorsYieldReturn" xml:space="preserve">
    <value>Decompile enumerators (yield return)</value>
  </data>
  <data name="DecompilerSettings.DecompileAnonymousMethodsLambdas" xml:space="preserve">
    <value>Decompile anonymous methods/lambdas</value>
  </data>
  <data name="DecompilerSettings.DecompileAnonymousTypes" xml:space="preserve">
    <value>Decompile anonymous types</value>
  </data>
  <data name="DecompilerSettings.UseLambdaSyntaxIfPossible" xml:space="preserve">
    <value>Use lambda syntax, if possible</value>
  </data>
  <data name="DecompilerSettings.DecompileExpressionTrees" xml:space="preserve">
    <value>Decompile expression trees</value>
  </data>
  <data name="DecompilerSettings.DecompileUseOfTheDynamicType" xml:space="preserve">
    <value>Decompile use of the 'dynamic' type</value>
  </data>
  <data name="DecompilerSettings.DecompileAsyncMethods" xml:space="preserve">
    <value>Decompile async methods</value>
  </data>
  <data name="DecompilerSettings.DecompileAwaitInCatchFinallyBlocks" xml:space="preserve">
    <value>Decompile await in catch/finally blocks</value>
  </data>
  <data name="DecompilerSettings.DecompileDecimalConstantAsSimpleLiteralValues" xml:space="preserve">
    <value>Decompile [DecimalConstant(...)] as simple literal values</value>
  </data>
  <data name="DecompilerSettings.DecompileC10PublicUnsafeFixedIntArr10Members" xml:space="preserve">
    <value>Decompile C# 1.0 'public unsafe fixed int arr[10];' members</value>
  </data>
  <data name="DecompilerSettings.UseLiftedOperatorsForNullables" xml:space="preserve">
    <value>Use lifted operators for nullables</value>
  </data>
  <data name="DecompilerSettings.DecompileAndOperators" xml:space="preserve">
    <value>Decompile ?. and ?[] operators</value>
  </data>
  <data name="DecompilerSettings.DecompileAutomaticProperties" xml:space="preserve">
    <value>Decompile automatic properties</value>
  </data>
  <data name="DecompilerSettings.DecompileAutomaticEvents" xml:space="preserve">
    <value>Decompile automatic events</value>
  </data>
  <data name="DecompilerSettings.DetectUsingStatements" xml:space="preserve">
    <value>Detect using statements</value>
  </data>
  <data name="DecompilerSettings.Other" xml:space="preserve">
    <value>Other</value>
  </data>
  <data name="DecompilerSettings.AlwaysUseBraces" xml:space="preserve">
    <value>Always use braces</value>
  </data>
  <data name="DecompilerSettings.DetectForeachStatements" xml:space="preserve">
    <value>Detect foreach statements</value>
  </data>
  <data name="DecompilerSettings.DetectLockStatements" xml:space="preserve">
    <value>Detect lock statements</value>
  </data>
  <data name="DecompilerSettings.DetectSwitchOnString" xml:space="preserve">
    <value>Detect switch on string</value>
  </data>
  <data name="DecompilerSettings.InsertUsingDeclarations" xml:space="preserve">
    <value>Insert using declarations</value>
  </data>
  <data name="DecompilerSettings.UseExtensionMethodSyntax" xml:space="preserve">
    <value>Use extension method syntax</value>
  </data>
  <data name="DecompilerSettings.UseLINQExpressionSyntax" xml:space="preserve">
    <value>Use LINQ expression syntax</value>
  </data>
  <data name="DecompilerSettings.UseImplicitMethodGroupConversions" xml:space="preserve">
    <value>Use implicit method group conversions</value>
  </data>
  <data name="DecompilerSettings.AlwaysCastTargetsOfExplicitInterfaceImplementationCalls" xml:space="preserve">
    <value>Always cast targets of explicit interface implementation calls</value>
  </data>
  <data name="DecompilerSettings.UseVariableNamesFromDebugSymbolsIfAvailable" xml:space="preserve">
    <value>Use variable names from debug symbols, if available</value>
  </data>
  <data name="DecompilerSettings.ArrayInitializerExpressions" xml:space="preserve">
    <value>Array initializer expressions</value>
  </data>
  <data name="DecompilerSettings.ObjectCollectionInitializerExpressions" xml:space="preserve">
    <value>Object/collection initializer expressions</value>
  </data>
  <data name="DecompilerSettings.DictionaryInitializerExpressions" xml:space="preserve">
    <value>Dictionary initializer expressions</value>
  </data>
  <data name="DecompilerSettings.AllowExtensionAddMethodsInCollectionInitializerExpressions" xml:space="preserve">
    <value>Allow extension 'Add' methods in collection initializer expressions</value>
  </data>
  <data name="DecompilerSettings.UseStringInterpolation" xml:space="preserve">
    <value>Use string interpolation</value>
  </data>
  <data name="DecompilerSettings.IncludeXMLDocumentationCommentsInTheDecompiledCode" xml:space="preserve">
    <value>Include XML documentation comments in the decompiled code</value>
  </data>
  <data name="DecompilerSettings.UseExpressionBodiedMemberSyntaxForGetOnlyProperties" xml:space="preserve">
    <value>Use expression-bodied member syntax for get-only properties</value>
  </data>
  <data name="DecompilerSettings.UseOutVariableDeclarations" xml:space="preserve">
    <value>Use out variable declarations</value>
  </data>
  <data name="DecompilerSettings.UseDiscards" xml:space="preserve">
    <value>Use discards</value>
  </data>
  <data name="DecompilerSettings.IsByRefLikeAttributeShouldBeReplacedWithRefModifiersOnStructs" xml:space="preserve">
    <value>IsByRefLikeAttribute should be replaced with 'ref' modifiers on structs</value>
  </data>
  <data name="DecompilerSettings.IsReadOnlyAttributeShouldBeReplacedWithReadonlyInModifiersOnStructsParameters" xml:space="preserve">
    <value>IsReadOnlyAttribute should be replaced with 'readonly'/'in' modifiers on structs/parameters</value>
  </data>
  <data name="DecompilerSettings.IsUnmanagedAttributeOnTypeParametersShouldBeReplacedWithUnmanagedConstraints" xml:space="preserve">
    <value>IsUnmanagedAttribute on type parameters should be replaced with 'unmanaged' constraints</value>
  </data>
  <data name="DecompilerSettings.UseStackallocInitializerSyntax" xml:space="preserve">
    <value>Use stackalloc initializer syntax</value>
  </data>
  <data name="DecompilerSettings.UseTupleTypeSyntax" xml:space="preserve">
    <value>Use tuple type syntax</value>
  </data>
  <data name="DecompilerSettings.UseImplicitConversionsBetweenTupleTypes" xml:space="preserve">
    <value>Use implicit conversions between tuple types</value>
  </data>
  <data name="DecompilerSettings.DetectTupleComparisons" xml:space="preserve">
    <value>Detect tuple comparisons</value>
  </data>
  <data name="DecompilerSettings.UseNamedArguments" xml:space="preserve">
    <value>Use named arguments</value>
  </data>
  <data name="DecompilerSettings.UseNonTrailingNamedArguments" xml:space="preserve">
    <value>Use non-trailing named arguments</value>
  </data>
  <data name="DecompilerSettings.RemoveOptionalArgumentsIfPossible" xml:space="preserve">
    <value>Remove optional arguments, if possible</value>
  </data>
  <data name="DecompilerSettings.IntroduceLocalFunctions" xml:space="preserve">
    <value>Introduce local functions</value>
  </data>
  <data name="DecompilerSettings.NullableReferenceTypes" xml:space="preserve">
    <value>Nullable reference types</value>
  </data>
  <data name="DecompilerSettings.ShowInfoFromDebugSymbolsIfAvailable" xml:space="preserve">
    <value>Show info from debug symbols, if available</value>
  </data>
  <data name="DecompilerSettings.VBSpecificOptions" xml:space="preserve">
    <value>VB-specific options</value>
  </data>
  <data name="DecompilerSettings.FSpecificOptions" xml:space="preserve">
    <value>F#-specific options</value>
  </data>
  <data name="DecompilerSettings.RemoveDeadAndSideEffectFreeCodeUseWithCaution" xml:space="preserve">
    <value>Remove dead and side effect free code (use with caution!)</value>
  </data>
  <data name="DecompilerSettings.ApplyWindowsRuntimeProjectionsOnLoadedAssemblies" xml:space="preserve">
    <value>Apply Windows Runtime projections on loaded assemblies</value>
  </data>
  <data name="SearchMSDN" xml:space="preserve">
    <value>Search MSDN...</value>
  </data>
  <data name="CannotAnalyzeMissingRef" xml:space="preserve">
    <value>Entity could not be resolved. Cannot analyze entities from missing assembly references. Add the missing reference and try again.</value>
  </data>
  <data name="DecompilerSettings.UseThrowExpressions" xml:space="preserve">
    <value>Use throw expressions</value>
  </data>
  <data name="DecompilerSettings.AllowExtensionMethodSyntaxOnRef" xml:space="preserve">
    <value>Use 'ref' extension methods</value>
  </data>
  <data name="AssemblySaveCodeDirectoryNotEmpty" xml:space="preserve">
    <value>The directory is not empty. File will be overwritten.
Are you sure you want to continue?</value>
  </data>
  <data name="AssemblySaveCodeDirectoryNotEmptyTitle" xml:space="preserve">
    <value>Project Directory not empty</value>
  </data>
  <data name="HighlightMatchingBraces" xml:space="preserve">
    <value>Highlight matching braces</value>
  </data>
  <data name="SelectLanguageDropdownTooltip" xml:space="preserve">
    <value>Select language to decompile to</value>
  </data>
  <data name="SelectVersionDropdownTooltip" xml:space="preserve">
    <value>Select version of language to output</value>
  </data>
  <data name="DecompilerSettings.RemoveDeadStores" xml:space="preserve">
    <value>Remove dead stores (use with caution!)</value>
  </data>
  <data name="DecompilerSettings.AlwaysShowEnumMemberValues" xml:space="preserve">
    <value>Always show enum member values</value>
  </data>
  <data name="ShowPublicOnlyTypesMembers" xml:space="preserve">
    <value>Show only public types and members</value>
  </data>
  <data name="Show_publiconlyTypesMembers" xml:space="preserve">
    <value>Show only _public types and members</value>
  </data>
  <data name="Assembly" xml:space="preserve">
    <value>Assembly</value>
  </data>
  <data name="DecompileToNewPanel" xml:space="preserve">
    <value>Decompile to new tab</value>
  </data>
  <data name="DecompilerSettings.AsyncEnumerator" xml:space="preserve">
    <value>Decompile async IAsyncEnumerator methods</value>
  </data>
  <data name="DecompilerSettings.ReadOnlyMethods" xml:space="preserve">
    <value>Read-only methods</value>
  </data>
  <data name="DecompilerSettings.DetectAsyncUsingAndForeachStatements" xml:space="preserve">
    <value>Detect awaited using and foreach statements</value>
  </data>
  <data name="About" xml:space="preserve">
    <value>About</value>
  </data>
  <data name="Assemblies" xml:space="preserve">
    <value>Assemblies</value>
  </data>
  <data name="Window_CloseAllDocuments" xml:space="preserve">
    <value>Close all documents</value>
  </data>
  <data name="Window_ResetLayout" xml:space="preserve">
    <value>Reset layout</value>
  </data>
  <data name="_Window" xml:space="preserve">
    <value>_Window</value>
  </data>
  <data name="DecompilerSettings.UsePatternBasedFixedStatement" xml:space="preserve">
    <value>Use pattern-based fixed statement</value>
  </data>
  <data name="DecompilerSettings.DoWhileStatement" xml:space="preserve">
    <value>Transform to do-while, if possible.</value>
  </data>
  <data name="DecompilerSettings.ForStatement" xml:space="preserve">
    <value>Transform to for, if possible.</value>
  </data>
  <data name="DecompilerSettings.SeparateLocalVariableDeclarations" xml:space="preserve">
    <value>Separate local variable declarations and initializers (int x = 5; -&gt; int x; x = 5;), if possible.</value>
  </data>
  <data name="ResetToDefaults" xml:space="preserve">
    <value>Reset to defaults</value>
  </data>
  <data name="ResetToDefaultsConfirmationMessage" xml:space="preserve">
    <value>Do you really want to load the default settings for the active page?</value>
  </data>
  <data name="SelectAssemblyListDropdownTooltip" xml:space="preserve">
    <value>Select a list of assemblies</value>
  </data>
  <data name="Close" xml:space="preserve">
    <value>Close</value>
  </data>
  <data name="C_lone" xml:space="preserve">
    <value>C_lone</value>
  </data>
  <data name="ListDeleteConfirmation" xml:space="preserve">
    <value>Are you sure that you want to delete the selected assembly list?</value>
  </data>
  <data name="ListExistsAlready" xml:space="preserve">
    <value>A list with the same name was found.</value>
  </data>
  <data name="ListsResetConfirmation" xml:space="preserve">
    <value>Are you sure that you want to remove all assembly lists and recreate the default assembly lists?</value>
  </data>
  <data name="DecompilerSettings.IntroduceStaticLocalFunctions" xml:space="preserve">
    <value>Introduce static local functions</value>
  </data>
  <data name="HideEmptyMetadataTables" xml:space="preserve">
    <value>Hide empty metadata tables from tree view</value>
  </data>
  <data name="NavigationFailed" xml:space="preserve">
    <value>Navigation failed because the target is hidden or a compiler-generated class.\n
Please disable all filters that might hide the item (i.e. activate "View &gt; Show internal types and members") and try again.</value>
  </data>
  <data name="AddShellIntegration" xml:space="preserve">
    <value>Add shell integration</value>
  </data>
  <data name="AddShellIntegrationMessage" xml:space="preserve">
    <value>This will add "{0}" to the registry at "HKCU\Software\Classes\dllfile\shell\Open with ILSpy\command" and "HKCU\Software\Classes\exefile\shell\Open with ILSpy\command" to allow opening .dll and .exe files from the Windows Explorer context menu.

Do you want to continue?</value>
  </data>
  <data name="RemoveShellIntegration" xml:space="preserve">
    <value>Remove shell integration</value>
  </data>
  <data name="RemoveShellIntegrationMessage" xml:space="preserve">
    <value>This will remove "{0}" from the registry at "HKCU\Software\Classes\dllfile\shell\Open with ILSpy\command" and "HKCU\Software\Classes\exefile\shell\Open with ILSpy\command".

Do you want to continue?</value>
  </data>
<<<<<<< HEAD
  <data name="DecompilerSettings.Ranges" xml:space="preserve">
    <value>Ranges</value>
=======
  <data name="AddPreconfiguredList" xml:space="preserve">
    <value>Add preconfigured list...</value>
  </data>
  <data name="R_ename" xml:space="preserve">
    <value>R_ename</value>
  </data>
  <data name="RenameList" xml:space="preserve">
    <value>Rename list</value>
  </data>
  <data name="CultureLabel" xml:space="preserve">
    <value>Culture</value>
>>>>>>> 2ed203c3
  </data>
</root><|MERGE_RESOLUTION|>--- conflicted
+++ resolved
@@ -852,10 +852,9 @@
 
 Do you want to continue?</value>
   </data>
-<<<<<<< HEAD
   <data name="DecompilerSettings.Ranges" xml:space="preserve">
     <value>Ranges</value>
-=======
+  </data>
   <data name="AddPreconfiguredList" xml:space="preserve">
     <value>Add preconfigured list...</value>
   </data>
@@ -867,6 +866,5 @@
   </data>
   <data name="CultureLabel" xml:space="preserve">
     <value>Culture</value>
->>>>>>> 2ed203c3
   </data>
 </root>