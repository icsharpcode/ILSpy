﻿// Copyright (c) 2011 AlphaSierraPapa for the SharpDevelop Team
// 
// Permission is hereby granted, free of charge, to any person obtaining a copy of this
// software and associated documentation files (the "Software"), to deal in the Software
// without restriction, including without limitation the rights to use, copy, modify, merge,
// publish, distribute, sublicense, and/or sell copies of the Software, and to permit persons
// to whom the Software is furnished to do so, subject to the following conditions:
// 
// The above copyright notice and this permission notice shall be included in all copies or
// substantial portions of the Software.
// 
// THE SOFTWARE IS PROVIDED "AS IS", WITHOUT WARRANTY OF ANY KIND, EXPRESS OR IMPLIED,
// INCLUDING BUT NOT LIMITED TO THE WARRANTIES OF MERCHANTABILITY, FITNESS FOR A PARTICULAR
// PURPOSE AND NONINFRINGEMENT. IN NO EVENT SHALL THE AUTHORS OR COPYRIGHT HOLDERS BE LIABLE
// FOR ANY CLAIM, DAMAGES OR OTHER LIABILITY, WHETHER IN AN ACTION OF CONTRACT, TORT OR
// OTHERWISE, ARISING FROM, OUT OF OR IN CONNECTION WITH THE SOFTWARE OR THE USE OR OTHER
// DEALINGS IN THE SOFTWARE.

#nullable enable
using System;
using System.Collections.Generic;
using System.Collections.ObjectModel;
using System.Collections.Specialized;
using System.Diagnostics;
using System.IO;
using System.Linq;
using System.Threading;
using System.Threading.Tasks;
using System.Windows.Threading;
using System.Xml.Linq;

namespace ICSharpCode.ILSpy
{
	/// <summary>
	/// A list of assemblies.
	/// </summary>
	public sealed class AssemblyList
	{
		readonly string listName;

		/// <summary>Dirty flag, used to mark modifications so that the list is saved later</summary>
		bool dirty;

		readonly object lockObj = new object();

		/// <summary>
		/// The assemblies in this list.
		/// Needs locking for multi-threaded access!
		/// Write accesses are allowed on the GUI thread only (but still need locking!)
		/// </summary>
		/// <remarks>
		/// Technically read accesses need locking when done on non-GUI threads... but whenever possible, use the
		/// thread-safe <see cref="GetAssemblies()"/> method.
		/// </remarks>
		readonly ObservableCollection<LoadedAssembly> assemblies = new ObservableCollection<LoadedAssembly>();

		/// <summary>
		/// Assembly lookup by filename.
		/// Usually byFilename.Values == assemblies; but when an assembly is loaded by a background thread,
		/// that assembly is added to byFilename immediately, and to assemblies only later on the main thread.
		/// </summary>
		readonly Dictionary<string, LoadedAssembly> byFilename = new Dictionary<string, LoadedAssembly>(StringComparer.OrdinalIgnoreCase);

		public AssemblyList(string listName)
		{
			this.listName = listName;
			assemblies.CollectionChanged += Assemblies_CollectionChanged;
		}

		/// <summary>
		/// Loads an assembly list from XML.
		/// </summary>
		public AssemblyList(XElement listElement)
			: this((string)listElement.Attribute("name"))
		{
			foreach (var asm in listElement.Elements("Assembly"))
			{
				OpenAssembly((string)asm);
			}
			this.dirty = false; // OpenAssembly() sets dirty, so reset it afterwards
		}

		/// <summary>
		/// Creates a copy of an assembly list.
		/// </summary>
		public AssemblyList(AssemblyList list, string newName)
			: this(newName)
		{
			this.assemblies.AddRange(list.assemblies);
		}

		public event NotifyCollectionChangedEventHandler CollectionChanged {
			add {
				App.Current.Dispatcher.VerifyAccess();
				this.assemblies.CollectionChanged += value;
			}
			remove {
				App.Current.Dispatcher.VerifyAccess();
				this.assemblies.CollectionChanged -= value;
			}
		}

		/// <summary>
		/// Gets the loaded assemblies. This method is thread-safe.
		/// </summary>
		public LoadedAssembly[] GetAssemblies()
		{
			lock (lockObj)
			{
				return assemblies.ToArray();
			}
		}

		/// <summary>
		/// Gets all loaded assemblies recursively, including assemblies found in bundles or packages.
		/// </summary>
		public async Task<IList<LoadedAssembly>> GetAllAssemblies()
		{
			var assemblies = GetAssemblies();
			var results = new List<LoadedAssembly>(assemblies.Length);

			foreach (var asm in assemblies)
			{
<<<<<<< HEAD
				var result = await asm.GetLoadResultAsync();
				if (result is LoadedAssembly.LoadResult.PackageFallback package)
=======
				LoadedAssembly.LoadResult result;
				try
				{
					result = await asm.GetLoadResultAsync();
				}
				catch
				{
					results.Add(asm);
					continue;
				}
				if (result.Package != null)
>>>>>>> 7473ff23
				{
					AddDescendants(package.Package.RootFolder);
				}
				else if (result is LoadedAssembly.LoadResult.Successful)
				{
					results.Add(asm);
				}
			}

			void AddDescendants(PackageFolder folder)
			{
				foreach (var subFolder in folder.Folders)
				{
					AddDescendants(subFolder);
				}

				foreach (var entry in folder.Entries)
				{
					if (!entry.Name.EndsWith(".dll", StringComparison.OrdinalIgnoreCase))
						continue;
					var asm = folder.ResolveFileName(entry.Name);
					if (asm == null)
						continue;
					results.Add(asm);
				}
			}

			return results;
		}

		public int Count {
			get {
				lock (lockObj)
				{
					return assemblies.Count;
				}
			}
		}

		/// <summary>
		/// Saves this assembly list to XML.
		/// </summary>
		internal XElement SaveAsXml()
		{
			return new XElement(
				"List",
				new XAttribute("name", this.ListName),
				assemblies.Where(asm => !asm.IsAutoLoaded).Select(asm => new XElement("Assembly", asm.FileName))
			);
		}

		/// <summary>
		/// Gets the name of this list.
		/// </summary>
		public string ListName {
			get { return listName; }
		}

		internal void Move(LoadedAssembly[] assembliesToMove, int index)
		{
			App.Current.Dispatcher.VerifyAccess();
			lock (lockObj)
			{
				foreach (LoadedAssembly asm in assembliesToMove)
				{
					int nodeIndex = assemblies.IndexOf(asm);
					Debug.Assert(nodeIndex >= 0);
					if (nodeIndex < index)
						index--;
					assemblies.RemoveAt(nodeIndex);
				}
				Array.Reverse(assembliesToMove);
				foreach (LoadedAssembly asm in assembliesToMove)
				{
					assemblies.Insert(index, asm);
				}
			}
		}

		void Assemblies_CollectionChanged(object sender, NotifyCollectionChangedEventArgs e)
		{
			Debug.Assert(Monitor.IsEntered(lockObj));
			if (CollectionChangeHasEffectOnSave(e))
			{
				RefreshSave();
			}
		}

		static bool CollectionChangeHasEffectOnSave(NotifyCollectionChangedEventArgs e)
		{
			// Auto-loading dependent assemblies shouldn't trigger saving the assembly list
			switch (e.Action)
			{
				case NotifyCollectionChangedAction.Add:
					return e.NewItems.Cast<LoadedAssembly>().Any(asm => !asm.IsAutoLoaded);
				case NotifyCollectionChangedAction.Remove:
					return e.OldItems.Cast<LoadedAssembly>().Any(asm => !asm.IsAutoLoaded);
				default:
					return true;
			}
		}

		internal void RefreshSave()
		{
			// Whenever the assembly list is modified, mark it as dirty
			// and enqueue a task that saves it once the UI has finished modifying the assembly list.
			if (!dirty)
			{
				dirty = true;
				App.Current.Dispatcher.BeginInvoke(
					DispatcherPriority.Background,
					new Action(
						delegate {
							if (dirty)
							{
								dirty = false;
								AssemblyListManager.SaveList(this);
							}
						})
				);
			}
		}

		/// <summary>
		/// Find an assembly that was previously opened.
		/// </summary>
		public LoadedAssembly? FindAssembly(string file)
		{
			file = Path.GetFullPath(file);
			lock (lockObj)
			{
				if (byFilename.TryGetValue(file, out var asm))
					return asm;
			}
			return null;
		}

		public LoadedAssembly Open(string assemblyUri, bool isAutoLoaded = false)
		{
			return OpenAssembly(assemblyUri, isAutoLoaded);
		}

		/// <summary>
		/// Opens an assembly from disk.
		/// Returns the existing assembly node if it is already loaded.
		/// </summary>
		/// <remarks>
		/// If called on the UI thread, the newly opened assembly is added to the list synchronously.
		/// If called on another thread, the newly opened assembly won't be returned by GetAssemblies()
		/// until the UI thread gets around to adding the assembly.
		/// </remarks>
		public LoadedAssembly OpenAssembly(string file, bool isAutoLoaded = false)
		{
			file = Path.GetFullPath(file);
			return OpenAssembly(file, () => {
				var newAsm = new LoadedAssembly(this, file);
				newAsm.IsAutoLoaded = isAutoLoaded;
				return newAsm;
			});
		}

		/// <summary>
		/// Opens an assembly from a stream.
		/// </summary>
		public LoadedAssembly OpenAssembly(string file, Stream? stream, bool isAutoLoaded = false)
		{
			file = Path.GetFullPath(file);
			return OpenAssembly(file, () => {
				var newAsm = new LoadedAssembly(this, file, stream: Task.FromResult(stream));
				newAsm.IsAutoLoaded = isAutoLoaded;
				return newAsm;
			});
		}

		LoadedAssembly OpenAssembly(string file, Func<LoadedAssembly> load)
		{
			bool isUIThread = App.Current.Dispatcher.Thread == Thread.CurrentThread;

			LoadedAssembly asm;
			lock (lockObj)
			{
				if (byFilename.TryGetValue(file, out asm))
					return asm;
				asm = load();
				Debug.Assert(asm.FileName == file);
				byFilename.Add(asm.FileName, asm);

				if (isUIThread)
				{
					assemblies.Add(asm);
				}
			}
			if (!isUIThread)
			{
				App.Current.Dispatcher.BeginInvoke((Action)delegate () {
					lock (lockObj)
					{
						assemblies.Add(asm);
					}
				}, DispatcherPriority.Normal);
			}
			return asm;
		}

		/// <summary>
		/// Replace the assembly object model from a crafted stream, without disk I/O
		/// Returns null if it is not already loaded.
		/// </summary>
		public LoadedAssembly? HotReplaceAssembly(string file, Stream stream)
		{
			App.Current.Dispatcher.VerifyAccess();
			file = Path.GetFullPath(file);
			lock (lockObj)
			{
				if (!byFilename.TryGetValue(file, out LoadedAssembly target))
					return null;
				int index = this.assemblies.IndexOf(target);
				if (index < 0)
					return null;

				var newAsm = new LoadedAssembly(this, file, stream: Task.FromResult<Stream?>(stream));
				newAsm.IsAutoLoaded = target.IsAutoLoaded;

				Debug.Assert(newAsm.FileName == file);
				byFilename[file] = newAsm;
				this.assemblies[index] = newAsm;
				return newAsm;
			}
		}

		public LoadedAssembly? ReloadAssembly(string file)
		{
			App.Current.Dispatcher.VerifyAccess();
			file = Path.GetFullPath(file);

			var target = this.assemblies.FirstOrDefault(asm => file.Equals(asm.FileName, StringComparison.OrdinalIgnoreCase));
			if (target == null)
				return null;

			return ReloadAssembly(target);
		}

		public LoadedAssembly? ReloadAssembly(LoadedAssembly target)
		{
			App.Current.Dispatcher.VerifyAccess();
			var index = this.assemblies.IndexOf(target);
			if (index < 0)
				return null;
			var newAsm = new LoadedAssembly(this, target.FileName, pdbFileName: target.PdbFileName);
			newAsm.IsAutoLoaded = target.IsAutoLoaded;
			lock (lockObj)
			{
				this.assemblies.Remove(target);
				this.assemblies.Insert(index, newAsm);
			}
			return newAsm;
		}

		public void Unload(LoadedAssembly assembly)
		{
			App.Current.Dispatcher.VerifyAccess();
			lock (lockObj)
			{
				assemblies.Remove(assembly);
				byFilename.Remove(assembly.FileName);
			}
			RequestGC();
		}

		static bool gcRequested;

		static void RequestGC()
		{
			if (gcRequested)
				return;
			gcRequested = true;
			App.Current.Dispatcher.BeginInvoke(DispatcherPriority.ContextIdle, new Action(
				delegate {
					gcRequested = false;
					GC.Collect();
				}));
		}

		public void Sort(IComparer<LoadedAssembly> comparer)
		{
			Sort(0, int.MaxValue, comparer);
		}

		public void Sort(int index, int count, IComparer<LoadedAssembly> comparer)
		{
			App.Current.Dispatcher.VerifyAccess();
			lock (lockObj)
			{
				List<LoadedAssembly> list = new List<LoadedAssembly>(assemblies);
				list.Sort(index, Math.Min(count, list.Count - index), comparer);
				assemblies.Clear();
				assemblies.AddRange(list);
			}
		}
	}
}<|MERGE_RESOLUTION|>--- conflicted
+++ resolved
@@ -121,22 +121,8 @@
 
 			foreach (var asm in assemblies)
 			{
-<<<<<<< HEAD
 				var result = await asm.GetLoadResultAsync();
 				if (result is LoadedAssembly.LoadResult.PackageFallback package)
-=======
-				LoadedAssembly.LoadResult result;
-				try
-				{
-					result = await asm.GetLoadResultAsync();
-				}
-				catch
-				{
-					results.Add(asm);
-					continue;
-				}
-				if (result.Package != null)
->>>>>>> 7473ff23
 				{
 					AddDescendants(package.Package.RootFolder);
 				}
