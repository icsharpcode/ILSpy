﻿// Copyright (c) 2011 AlphaSierraPapa for the SharpDevelop Team
// 
// Permission is hereby granted, free of charge, to any person obtaining a copy of this
// software and associated documentation files (the "Software"), to deal in the Software
// without restriction, including without limitation the rights to use, copy, modify, merge,
// publish, distribute, sublicense, and/or sell copies of the Software, and to permit persons
// to whom the Software is furnished to do so, subject to the following conditions:
// 
// The above copyright notice and this permission notice shall be included in all copies or
// substantial portions of the Software.
// 
// THE SOFTWARE IS PROVIDED "AS IS", WITHOUT WARRANTY OF ANY KIND, EXPRESS OR IMPLIED,
// INCLUDING BUT NOT LIMITED TO THE WARRANTIES OF MERCHANTABILITY, FITNESS FOR A PARTICULAR
// PURPOSE AND NONINFRINGEMENT. IN NO EVENT SHALL THE AUTHORS OR COPYRIGHT HOLDERS BE LIABLE
// FOR ANY CLAIM, DAMAGES OR OTHER LIABILITY, WHETHER IN AN ACTION OF CONTRACT, TORT OR
// OTHERWISE, ARISING FROM, OUT OF OR IN CONNECTION WITH THE SOFTWARE OR THE USE OR OTHER
// DEALINGS IN THE SOFTWARE.

using System;
using System.ComponentModel.Composition;
using System.Linq;
using System.Threading.Tasks;
using System.Windows;
using System.Windows.Controls;
using System.Windows.Data;
using System.Windows.Media;
using System.Windows.Threading;
using System.Xml.Linq;

using ICSharpCode.ILSpyX.Settings;

using TomsToolbox.Wpf.Composition.Mef;
using TomsToolbox.Wpf.Converters;

namespace ICSharpCode.ILSpy.Options
{
	/// <summary>
	/// Interaction logic for DisplaySettingsPanel.xaml
	/// </summary>
	[PartCreationPolicy(CreationPolicy.NonShared)]
	[DataTemplate(typeof(DisplaySettingsViewModel))]
	public partial class DisplaySettingsPanel
	{
		public DisplaySettingsPanel()
		{
			InitializeComponent();

			DataObject.AddPastingHandler(tabSizeTextBox, OnPaste);
			DataObject.AddPastingHandler(indentSizeTextBox, OnPaste);
<<<<<<< HEAD

			Task<FontFamily[]> task = new Task<FontFamily[]>(FontLoader);
			task.Start();
			task.ContinueWith(
				delegate (Task continuation) {
					App.Current.Dispatcher.Invoke(
						DispatcherPriority.Normal,
						(Action)(
							() => {
								fontSelector.ItemsSource = task.Result;
								if (continuation.Exception != null)
								{
									foreach (var ex in continuation.Exception.InnerExceptions)
									{
										MessageBox.Show(ex.ToString());
									}
								}
							})
					);
				}
			);
		}

		public void Load(ILSpySettings settings)
		{
			this.DataContext = LoadDisplaySettings(settings);
		}

		static bool IsSymbolFont(FontFamily fontFamily)
		{
			foreach (var tf in fontFamily.GetTypefaces())
			{
				GlyphTypeface glyph;
				try
				{
					if (tf.TryGetGlyphTypeface(out glyph))
						return glyph.Symbol;
				}
				catch (Exception)
				{
					return true;
				}
			}
			return false;
		}

		static FontFamily[] FontLoader()
		{
			return (from ff in Fonts.SystemFontFamilies
					where !IsSymbolFont(ff)
					orderby ff.Source
					select ff).ToArray();
		}

		public static DisplaySettings LoadDisplaySettings(ILSpySettings settings, SessionSettings? sessionSettings = null)
		{
			XElement e = settings["DisplaySettings"];
			var s = new DisplaySettings();
			s.SelectedFont = new FontFamily((string?)e.Attribute("Font") ?? "Consolas");
			s.SelectedFontSize = (double?)e.Attribute("FontSize") ?? 10.0 * 4 / 3;
			s.ShowLineNumbers = (bool?)e.Attribute("ShowLineNumbers") ?? false;
			s.ShowMetadataTokens = (bool?)e.Attribute("ShowMetadataTokens") ?? false;
			s.ShowMetadataTokensInBase10 = (bool?)e.Attribute("ShowMetadataTokensInBase10") ?? false;
			s.ShowDebugInfo = (bool?)e.Attribute("ShowDebugInfo") ?? false;
			s.EnableWordWrap = (bool?)e.Attribute("EnableWordWrap") ?? false;
			s.SortResults = (bool?)e.Attribute("SortResults") ?? true;
			s.FoldBraces = (bool?)e.Attribute("FoldBraces") ?? false;
			s.ExpandMemberDefinitions = (bool?)e.Attribute("ExpandMemberDefinitions") ?? false;
			s.ExpandUsingDeclarations = (bool?)e.Attribute("ExpandUsingDeclarations") ?? false;
			s.IndentationUseTabs = (bool?)e.Attribute("IndentationUseTabs") ?? true;
			s.IndentationSize = (int?)e.Attribute("IndentationSize") ?? 4;
			s.IndentationTabSize = (int?)e.Attribute("IndentationTabSize") ?? 4;
			s.HighlightMatchingBraces = (bool?)e.Attribute("HighlightMatchingBraces") ?? true;
			s.HighlightCurrentLine = (bool?)e.Attribute("HighlightCurrentLine") ?? false;
			s.HideEmptyMetadataTables = (bool?)e.Attribute("HideEmptyMetadataTables") ?? true;
			s.UseNestedNamespaceNodes = (bool?)e.Attribute("UseNestedNamespaceNodes") ?? false;
			s.ShowRawOffsetsAndBytesBeforeInstruction = (bool?)e.Attribute("ShowRawOffsetsAndBytesBeforeInstruction") ?? false;
			s.StyleWindowTitleBar = (bool?)e.Attribute("StyleWindowTitleBar") ?? false;

			s.Theme = (sessionSettings ?? SettingsService.Instance.SessionSettings).Theme;

			return s;
		}

		public void Save(XElement root)
		{
			var s = (DisplaySettings)this.DataContext;

			var section = new XElement("DisplaySettings");
			section.SetAttributeValue("Font", s.SelectedFont.Source);
			section.SetAttributeValue("FontSize", s.SelectedFontSize);
			section.SetAttributeValue("ShowLineNumbers", s.ShowLineNumbers);
			section.SetAttributeValue("ShowMetadataTokens", s.ShowMetadataTokens);
			section.SetAttributeValue("ShowMetadataTokensInBase10", s.ShowMetadataTokensInBase10);
			section.SetAttributeValue("ShowDebugInfo", s.ShowDebugInfo);
			section.SetAttributeValue("EnableWordWrap", s.EnableWordWrap);
			section.SetAttributeValue("SortResults", s.SortResults);
			section.SetAttributeValue("FoldBraces", s.FoldBraces);
			section.SetAttributeValue("ExpandMemberDefinitions", s.ExpandMemberDefinitions);
			section.SetAttributeValue("ExpandUsingDeclarations", s.ExpandUsingDeclarations);
			section.SetAttributeValue("IndentationUseTabs", s.IndentationUseTabs);
			section.SetAttributeValue("IndentationSize", s.IndentationSize);
			section.SetAttributeValue("IndentationTabSize", s.IndentationTabSize);
			section.SetAttributeValue("HighlightMatchingBraces", s.HighlightMatchingBraces);
			section.SetAttributeValue("HighlightCurrentLine", s.HighlightCurrentLine);
			section.SetAttributeValue("HideEmptyMetadataTables", s.HideEmptyMetadataTables);
			section.SetAttributeValue("UseNestedNamespaceNodes", s.UseNestedNamespaceNodes);
			section.SetAttributeValue("ShowRawOffsetsAndBytesBeforeInstruction", s.ShowRawOffsetsAndBytesBeforeInstruction);
			section.SetAttributeValue("StyleWindowTitleBar", s.StyleWindowTitleBar);

			SettingsService.Instance.SessionSettings.Theme = s.Theme;
			var sessionSettings = SettingsService.Instance.SessionSettings.ToXml();

			SettingsService.Instance.DisplaySettings.CopyValues(s);

			Update(section);
			Update(sessionSettings);

			void Update(XElement element)
			{
				var existingElement = root.Element(element.Name);
				if (existingElement != null)
					existingElement.ReplaceWith(element);
				else
					root.Add(element);
			}
=======
>>>>>>> f1051474
		}

		private void TextBox_PreviewTextInput(object sender, System.Windows.Input.TextCompositionEventArgs e)
		{
			if (!e.Text.All(char.IsDigit))
				e.Handled = true;
		}

		private static void OnPaste(object sender, DataObjectPastingEventArgs e)
		{
			if (!e.SourceDataObject.GetDataPresent(DataFormats.UnicodeText, true))
				return;

			var text = (string)e.SourceDataObject.GetData(DataFormats.UnicodeText, true) ?? string.Empty;

			if (!text.All(char.IsDigit))
				e.CancelCommand();
		}
	}

	public sealed class FontSizeConverter : ValueConverter
	{
		protected override object Convert(object value, Type targetType, object parameter, System.Globalization.CultureInfo culture)
		{
			if (value is double d)
			{
				return Math.Round(d / 4 * 3);
			}

			return DependencyProperty.UnsetValue;
		}

		protected override object ConvertBack(object value, Type targetType, object parameter, System.Globalization.CultureInfo culture)
		{
			if (value is not string s)
				return DependencyProperty.UnsetValue;

			if (double.TryParse(s, out double d))
				return d * 4 / 3;

			return 11.0 * 4 / 3;
		}
	}
}<|MERGE_RESOLUTION|>--- conflicted
+++ resolved
@@ -47,135 +47,6 @@
 
 			DataObject.AddPastingHandler(tabSizeTextBox, OnPaste);
 			DataObject.AddPastingHandler(indentSizeTextBox, OnPaste);
-<<<<<<< HEAD
-
-			Task<FontFamily[]> task = new Task<FontFamily[]>(FontLoader);
-			task.Start();
-			task.ContinueWith(
-				delegate (Task continuation) {
-					App.Current.Dispatcher.Invoke(
-						DispatcherPriority.Normal,
-						(Action)(
-							() => {
-								fontSelector.ItemsSource = task.Result;
-								if (continuation.Exception != null)
-								{
-									foreach (var ex in continuation.Exception.InnerExceptions)
-									{
-										MessageBox.Show(ex.ToString());
-									}
-								}
-							})
-					);
-				}
-			);
-		}
-
-		public void Load(ILSpySettings settings)
-		{
-			this.DataContext = LoadDisplaySettings(settings);
-		}
-
-		static bool IsSymbolFont(FontFamily fontFamily)
-		{
-			foreach (var tf in fontFamily.GetTypefaces())
-			{
-				GlyphTypeface glyph;
-				try
-				{
-					if (tf.TryGetGlyphTypeface(out glyph))
-						return glyph.Symbol;
-				}
-				catch (Exception)
-				{
-					return true;
-				}
-			}
-			return false;
-		}
-
-		static FontFamily[] FontLoader()
-		{
-			return (from ff in Fonts.SystemFontFamilies
-					where !IsSymbolFont(ff)
-					orderby ff.Source
-					select ff).ToArray();
-		}
-
-		public static DisplaySettings LoadDisplaySettings(ILSpySettings settings, SessionSettings? sessionSettings = null)
-		{
-			XElement e = settings["DisplaySettings"];
-			var s = new DisplaySettings();
-			s.SelectedFont = new FontFamily((string?)e.Attribute("Font") ?? "Consolas");
-			s.SelectedFontSize = (double?)e.Attribute("FontSize") ?? 10.0 * 4 / 3;
-			s.ShowLineNumbers = (bool?)e.Attribute("ShowLineNumbers") ?? false;
-			s.ShowMetadataTokens = (bool?)e.Attribute("ShowMetadataTokens") ?? false;
-			s.ShowMetadataTokensInBase10 = (bool?)e.Attribute("ShowMetadataTokensInBase10") ?? false;
-			s.ShowDebugInfo = (bool?)e.Attribute("ShowDebugInfo") ?? false;
-			s.EnableWordWrap = (bool?)e.Attribute("EnableWordWrap") ?? false;
-			s.SortResults = (bool?)e.Attribute("SortResults") ?? true;
-			s.FoldBraces = (bool?)e.Attribute("FoldBraces") ?? false;
-			s.ExpandMemberDefinitions = (bool?)e.Attribute("ExpandMemberDefinitions") ?? false;
-			s.ExpandUsingDeclarations = (bool?)e.Attribute("ExpandUsingDeclarations") ?? false;
-			s.IndentationUseTabs = (bool?)e.Attribute("IndentationUseTabs") ?? true;
-			s.IndentationSize = (int?)e.Attribute("IndentationSize") ?? 4;
-			s.IndentationTabSize = (int?)e.Attribute("IndentationTabSize") ?? 4;
-			s.HighlightMatchingBraces = (bool?)e.Attribute("HighlightMatchingBraces") ?? true;
-			s.HighlightCurrentLine = (bool?)e.Attribute("HighlightCurrentLine") ?? false;
-			s.HideEmptyMetadataTables = (bool?)e.Attribute("HideEmptyMetadataTables") ?? true;
-			s.UseNestedNamespaceNodes = (bool?)e.Attribute("UseNestedNamespaceNodes") ?? false;
-			s.ShowRawOffsetsAndBytesBeforeInstruction = (bool?)e.Attribute("ShowRawOffsetsAndBytesBeforeInstruction") ?? false;
-			s.StyleWindowTitleBar = (bool?)e.Attribute("StyleWindowTitleBar") ?? false;
-
-			s.Theme = (sessionSettings ?? SettingsService.Instance.SessionSettings).Theme;
-
-			return s;
-		}
-
-		public void Save(XElement root)
-		{
-			var s = (DisplaySettings)this.DataContext;
-
-			var section = new XElement("DisplaySettings");
-			section.SetAttributeValue("Font", s.SelectedFont.Source);
-			section.SetAttributeValue("FontSize", s.SelectedFontSize);
-			section.SetAttributeValue("ShowLineNumbers", s.ShowLineNumbers);
-			section.SetAttributeValue("ShowMetadataTokens", s.ShowMetadataTokens);
-			section.SetAttributeValue("ShowMetadataTokensInBase10", s.ShowMetadataTokensInBase10);
-			section.SetAttributeValue("ShowDebugInfo", s.ShowDebugInfo);
-			section.SetAttributeValue("EnableWordWrap", s.EnableWordWrap);
-			section.SetAttributeValue("SortResults", s.SortResults);
-			section.SetAttributeValue("FoldBraces", s.FoldBraces);
-			section.SetAttributeValue("ExpandMemberDefinitions", s.ExpandMemberDefinitions);
-			section.SetAttributeValue("ExpandUsingDeclarations", s.ExpandUsingDeclarations);
-			section.SetAttributeValue("IndentationUseTabs", s.IndentationUseTabs);
-			section.SetAttributeValue("IndentationSize", s.IndentationSize);
-			section.SetAttributeValue("IndentationTabSize", s.IndentationTabSize);
-			section.SetAttributeValue("HighlightMatchingBraces", s.HighlightMatchingBraces);
-			section.SetAttributeValue("HighlightCurrentLine", s.HighlightCurrentLine);
-			section.SetAttributeValue("HideEmptyMetadataTables", s.HideEmptyMetadataTables);
-			section.SetAttributeValue("UseNestedNamespaceNodes", s.UseNestedNamespaceNodes);
-			section.SetAttributeValue("ShowRawOffsetsAndBytesBeforeInstruction", s.ShowRawOffsetsAndBytesBeforeInstruction);
-			section.SetAttributeValue("StyleWindowTitleBar", s.StyleWindowTitleBar);
-
-			SettingsService.Instance.SessionSettings.Theme = s.Theme;
-			var sessionSettings = SettingsService.Instance.SessionSettings.ToXml();
-
-			SettingsService.Instance.DisplaySettings.CopyValues(s);
-
-			Update(section);
-			Update(sessionSettings);
-
-			void Update(XElement element)
-			{
-				var existingElement = root.Element(element.Name);
-				if (existingElement != null)
-					existingElement.ReplaceWith(element);
-				else
-					root.Add(element);
-			}
-=======
->>>>>>> f1051474
 		}
 
 		private void TextBox_PreviewTextInput(object sender, System.Windows.Input.TextCompositionEventArgs e)
