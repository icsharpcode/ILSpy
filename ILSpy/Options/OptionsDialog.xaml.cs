--- conflicted
+++ resolved
@@ -33,47 +33,6 @@
 		{
 			DataContext = new OptionsDialogViewModel();
 			InitializeComponent();
-<<<<<<< HEAD
-			var ep = App.ExportProvider;
-			this.optionPages = ep.GetExports<UIElement, IOptionsMetadata>("OptionPages").ToArray();
-			ILSpySettings settings = ILSpySettings.Load();
-			foreach (var optionPage in optionPages.OrderBy(p => p.Metadata.Order))
-			{
-				var tabItem = new TabItemViewModel(MainWindow.GetResourceString(optionPage.Metadata.Title), optionPage.Value);
-
-				tabControl.Items.Add(tabItem);
-
-				IOptionPage? page = optionPage.Value as IOptionPage;
-				if (page != null)
-					page.Load(settings);
-			}
-		}
-
-		void OKButton_Click(object sender, RoutedEventArgs e)
-		{
-			ILSpySettings.Update(
-				delegate (XElement root) {
-					foreach (var optionPage in optionPages)
-					{
-						IOptionPage? page = optionPage.Value as IOptionPage;
-						if (page != null)
-							page.Save(root);
-					}
-				});
-			this.DialogResult = true;
-			Close();
-		}
-
-		private void DefaultsButton_Click(object sender, RoutedEventArgs e)
-		{
-			if (MessageBox.Show(Properties.Resources.ResetToDefaultsConfirmationMessage, "ILSpy", MessageBoxButton.YesNo) == MessageBoxResult.Yes)
-			{
-				var page = tabControl.SelectedValue as IOptionPage;
-				if (page != null)
-					page.LoadDefaults();
-			}
-=======
->>>>>>> f1051474
 		}
 	}
 
@@ -102,9 +61,6 @@
 	[PartCreationPolicy(CreationPolicy.Shared)]
 	sealed class ShowOptionsCommand : SimpleCommand
 	{
-<<<<<<< HEAD
-		public override void Execute(object? parameter)
-=======
 		private readonly AssemblyTreeModel assemblyTreeModel;
 
 		[ImportingConstructor]
@@ -114,7 +70,6 @@
 		}
 
 		public override void Execute(object parameter)
->>>>>>> f1051474
 		{
 			OptionsDialog dlg = new() {
 				Owner = MainWindow.Instance,
