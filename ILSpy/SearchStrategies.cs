﻿using System;
using System.Collections.Generic;
using System.Globalization;
using System.Linq;
using System.Text.RegularExpressions;
using System.Windows.Media;
using ICSharpCode.Decompiler.Util;
using ICSharpCode.ILSpy.TreeNodes;
using ICSharpCode.Decompiler.Metadata;
using System.Reflection;
using ICSharpCode.Decompiler.Disassembler;
using SRM = System.Reflection.Metadata;
using ILOpCode = System.Reflection.Metadata.ILOpCode;
using ICSharpCode.Decompiler;

using static System.Reflection.Metadata.PEReaderExtensions;

namespace ICSharpCode.ILSpy
{
	abstract class AbstractSearchStrategy
	{
		protected string[] searchTerm;
		protected Regex regex;
		protected bool fullNameSearch;

		protected AbstractSearchStrategy(params string[] terms)
		{
			if (terms.Length == 1 && terms[0].Length > 2) {
				var search = terms[0];
				if (search.StartsWith("/", StringComparison.Ordinal) && search.Length > 4) {
					var regexString = search.Substring(1, search.Length - 1);
					fullNameSearch = search.Contains("\\.");
					if (regexString.EndsWith("/", StringComparison.Ordinal))
						regexString = regexString.Substring(0, regexString.Length - 1);
					regex = SafeNewRegex(regexString);
				} else {
					fullNameSearch = search.Contains(".");
				}

				terms[0] = search;
			}

			searchTerm = terms;
		}

		protected float CalculateFitness(IMetadataEntity member)
		{
			var metadata = member.Module.GetMetadataReader();
			string text;
			switch (member) {
				case TypeDefinition td:
					text = metadata.GetString(metadata.GetTypeDefinition(td.Handle).Name);
					break;
				case FieldDefinition fd:
					text = metadata.GetString(metadata.GetFieldDefinition(fd.Handle).Name);
					break;
				case MethodDefinition md:
					text = metadata.GetString(metadata.GetMethodDefinition(md.Handle).Name);
					break;
				case PropertyDefinition pd:
					text = metadata.GetString(metadata.GetPropertyDefinition(pd.Handle).Name);
					break;
				case EventDefinition ed:
					text = metadata.GetString(metadata.GetEventDefinition(ed.Handle).Name);
					break;
				default:
					throw new NotSupportedException();
			}

			// Probably compiler generated types without meaningful names, show them last
			if (text.StartsWith("<")) {
				return 0;
			}

			// Constructors always have the same name in IL:
			// Use type name instead
			if (text == ".cctor" || text == ".ctor") {
				//text = member.DeclaringType.Name;
			}

			// Ignore generic arguments, it not possible to search based on them either
			text = Decompiler.TypeSystem.ReflectionHelper.SplitTypeParameterCountFromReflectionName(text);

			return 1.0f / text.Length;
		}

		protected virtual bool IsMatch(FieldDefinition field, Language language)
		{
			return false;
		}

		protected virtual bool IsMatch(PropertyDefinition property, Language language)
		{
			return false;
		}

		protected virtual bool IsMatch(EventDefinition ev, Language language)
		{
			return false;
		}

		protected virtual bool IsMatch(MethodDefinition m, Language language)
		{
			return false;
		}

		protected virtual bool MatchName(IMetadataEntity m, Language language)
		{
			return IsMatch(t => GetLanguageSpecificName(language, m, regex != null ? fullNameSearch : t.Contains(".")));
		}

		protected virtual bool IsMatch(Func<string, string> getText)
		{
			if (regex != null) {
				return regex.IsMatch(getText(""));
			}

			for (int i = 0; i < searchTerm.Length; ++i) {
				// How to handle overlapping matches?
				var term = searchTerm[i];
				if (string.IsNullOrEmpty(term)) continue;
				string text = getText(term);
				switch (term[0]) {
					case '+': // must contain
						term = term.Substring(1);
						goto default;
					case '-': // should not contain
						if (term.Length > 1 && text.IndexOf(term.Substring(1), StringComparison.OrdinalIgnoreCase) >= 0)
							return false;
						break;
					case '=': // exact match
						{
							var equalCompareLength = text.IndexOf('`');
							if (equalCompareLength == -1)
								equalCompareLength = text.Length;

							if (term.Length > 1 && String.Compare(term, 1, text, 0, Math.Max(term.Length, equalCompareLength), StringComparison.OrdinalIgnoreCase) != 0)
								return false;
						}
						break;
					default:
						if (text.IndexOf(term, StringComparison.OrdinalIgnoreCase) < 0)
							return false;
						break;
				}
			}
			return true;
		}

		string GetLanguageSpecificName(Language language, IMetadataEntity member, bool fullName = false)
		{
			var metadata = member.Module.GetMetadataReader();
			switch (member) {
				case TypeDefinition t:
					return language.TypeToString(t, fullName);
				case FieldDefinition f:
					return fullName ? language.TypeToString(new TypeDefinition(member.Module, metadata.GetFieldDefinition(f.Handle).GetDeclaringType()), fullName) + "." + language.FormatFieldName(f) : language.FormatFieldName(f);
				case PropertyDefinition p:
					return fullName ? language.TypeToString(new TypeDefinition(member.Module, metadata.GetMethodDefinition(metadata.GetPropertyDefinition(p.Handle).GetAccessors().GetAny()).GetDeclaringType()), fullName) + "." + language.FormatPropertyName(p) : language.FormatPropertyName(p);
				case MethodDefinition m:
					return fullName ? language.TypeToString(new TypeDefinition(member.Module, metadata.GetMethodDefinition(m.Handle).GetDeclaringType()), fullName) + "." + language.FormatMethodName(m) : language.FormatMethodName(m);
				case EventDefinition e:
					return fullName ? language.TypeToString(new TypeDefinition(member.Module, metadata.GetMethodDefinition(metadata.GetEventDefinition(e.Handle).GetAccessors().GetAny()).GetDeclaringType()), fullName) + "." + language.FormatEventName(e) : language.FormatEventName(e);
				default:
					throw new NotSupportedException(member?.GetType() + " not supported!");
			}
		}

<<<<<<< HEAD
		void Add<T>(IEnumerable<T> items, TypeDefinition type, Language language, Action<SearchResult> addResult, Func<T, Language, bool> matcher, Func<T, ImageSource> image) where T : IMetadataEntity
=======
		void Add<T>(Func<IEnumerable<T>> itemsGetter, TypeDefinition type, Language language, Action<SearchResult> addResult, Func<T, Language, bool> matcher, Func<T, ImageSource> image) where T : MemberReference
>>>>>>> 8c82d98a
		{
			IEnumerable<T> items = Enumerable.Empty<T>();
			try {
				items = itemsGetter();
			} catch (Exception ex) {
				System.Diagnostics.Debug.Print(ex.ToString());
			}
			foreach (var item in items) {
				if (matcher(item, language)) {
					addResult(new SearchResult {
						Member = item,
						Fitness = CalculateFitness(item),
						Image = image(item),
						Name = GetLanguageSpecificName(language, item),
						LocationImage = TypeTreeNode.GetIcon(type),
						Location = language.TypeToString(type, includeNamespace: true)
					});
				}
			}
		}

		public virtual void Search(TypeDefinition type, Language language, Action<SearchResult> addResult)
		{
<<<<<<< HEAD
			var td = type.This();
			var metadata = type.Module.GetMetadataReader();
			Add(td.GetFields().Select(f => new FieldDefinition(type.Module, f)), type, language, addResult, IsMatch, FieldTreeNode.GetIcon);
			Add(td.GetProperties().Select(p => new PropertyDefinition(type.Module, p)), type, language, addResult, IsMatch, p => PropertyTreeNode.GetIcon(p));
			Add(td.GetEvents().Select(e => new EventDefinition(type.Module, e)), type, language, addResult, IsMatch, EventTreeNode.GetIcon);
			Add(td.GetMethods().Where(m => NotSpecialMethod(m, metadata)).Select(m => new MethodDefinition(type.Module, m)), type, language, addResult, IsMatch, MethodTreeNode.GetIcon);
=======
			Add(() => type.Fields, type, language, addResult, IsMatch, FieldTreeNode.GetIcon);
			Add(() => type.Properties, type, language, addResult, IsMatch, p => PropertyTreeNode.GetIcon(p));
			Add(() => type.Events, type, language, addResult, IsMatch, EventTreeNode.GetIcon);
			Add(() => type.Methods.Where(NotSpecialMethod), type, language, addResult, IsMatch, MethodTreeNode.GetIcon);
>>>>>>> 8c82d98a

			foreach (var nestedType in td.GetNestedTypes()) {
				Search(new TypeDefinition(type.Module, nestedType), language, addResult);
			}
		}

		bool NotSpecialMethod(SRM.MethodDefinitionHandle method, SRM.MetadataReader metadata)
		{
			return (method.GetMethodSemanticsAttributes(metadata) & (
				MethodSemanticsAttributes.Setter
				| MethodSemanticsAttributes.Getter
				| MethodSemanticsAttributes.Adder
				| MethodSemanticsAttributes.Remover
				| MethodSemanticsAttributes.Raiser)) == 0;
		}

		Regex SafeNewRegex(string unsafePattern)
		{
			try {
				return new Regex(unsafePattern, RegexOptions.Compiled);
			} catch (ArgumentException) {
				return null;
			}
		}
	}

	class MetadataTokenSearchStrategy : TypeAndMemberSearchStrategy
	{
		readonly int searchTermToken;

		public MetadataTokenSearchStrategy(params string[] terms)
			: base(terms)
		{
			if (searchTerm.Length == 1) {
				int.TryParse(searchTerm[0], NumberStyles.HexNumber, CultureInfo.InvariantCulture, out searchTermToken);
			}
		}

		protected override bool MatchName(IMemberDefinition m, Language language)
		{
			return m.MetadataToken.ToInt32() == searchTermToken;
		}
	}

	class LiteralSearchStrategy : AbstractSearchStrategy
	{
		readonly TypeCode searchTermLiteralType;
		readonly object searchTermLiteralValue;

		public LiteralSearchStrategy(params string[] terms)
			: base(terms)
		{
			if (searchTerm.Length == 1) {
				var lexer = new Lexer(new LATextReader(new System.IO.StringReader(searchTerm[0])));
				var value = lexer.NextToken();

				if (value != null && value.LiteralValue != null) {
					TypeCode valueType = Type.GetTypeCode(value.LiteralValue.GetType());
					switch (valueType) {
					case TypeCode.Byte:
					case TypeCode.SByte:
					case TypeCode.Int16:
					case TypeCode.UInt16:
					case TypeCode.Int32:
					case TypeCode.UInt32:
					case TypeCode.Int64:
					case TypeCode.UInt64:
						searchTermLiteralType = TypeCode.Int64;
						searchTermLiteralValue = CSharpPrimitiveCast.Cast(TypeCode.Int64, value.LiteralValue, false);
						break;
					case TypeCode.Single:
					case TypeCode.Double:
					case TypeCode.String:
						searchTermLiteralType = valueType;
						searchTermLiteralValue = value.LiteralValue;
						break;
					}
				}
			}
		}

		protected override bool IsMatch(FieldDefinition field, Language language)
		{
			return IsLiteralMatch(field.DecodeConstant());
		}

		protected override bool IsMatch(PropertyDefinition property, Language language)
		{
			var accessors = property.This().GetAccessors();
			return MethodIsLiteralMatch(accessors.Getter, property.Module) || MethodIsLiteralMatch(accessors.Setter, property.Module);
		}

		protected override bool IsMatch(EventDefinition ev, Language language)
		{
			var accessors = ev.This().GetAccessors();
			return MethodIsLiteralMatch(accessors.Adder, ev.Module) || MethodIsLiteralMatch(accessors.Remover, ev.Module) || MethodIsLiteralMatch(accessors.Raiser, ev.Module);
		}

		protected override bool IsMatch(MethodDefinition m, Language language)
		{
			return MethodIsLiteralMatch(m.Handle, m.Module);
		}

		bool IsLiteralMatch(object val)
		{
			if (val == null)
				return false;
			switch (searchTermLiteralType) {
				case TypeCode.Int64:
					TypeCode tc = Type.GetTypeCode(val.GetType());
					if (tc >= TypeCode.SByte && tc <= TypeCode.UInt64)
						return CSharpPrimitiveCast.Cast(TypeCode.Int64, val, false).Equals(searchTermLiteralValue);
					else
						return false;
				case TypeCode.Single:
				case TypeCode.Double:
				case TypeCode.String:
					return searchTermLiteralValue.Equals(val);
				default:
					// substring search with searchTerm
					return IsMatch(t => val.ToString());
			}
		}

		bool MethodIsLiteralMatch(SRM.MethodDefinitionHandle m, PEFile module)
		{
			if (module == null)
				return false;
			var metadata = module.GetMetadataReader();
			if (m.IsNil || !m.HasBody(metadata))
				return false;
			var methodDefinition = metadata.GetMethodDefinition(m);
			var blob = module.Reader.GetMethodBody(methodDefinition.RelativeVirtualAddress).GetILReader();
			if (searchTermLiteralType == TypeCode.Int64) {
				long val = (long)searchTermLiteralValue;
				while (blob.RemainingBytes > 0) {
					ILOpCode code;
					switch (code = ILParser.DecodeOpCode(ref blob)) {
						case ILOpCode.Ldc_i8:
							if (val == blob.ReadInt64())
								return true;
							break;
						case ILOpCode.Ldc_i4:
							if (val == blob.ReadInt32())
								return true;
							break;
						case ILOpCode.Ldc_i4_s:
							if (val == blob.ReadSByte())
								return true;
							break;
						case ILOpCode.Ldc_i4_m1:
							if (val == -1)
								return true;
							break;
						case ILOpCode.Ldc_i4_0:
							if (val == 0)
								return true;
							break;
						case ILOpCode.Ldc_i4_1:
							if (val == 1)
								return true;
							break;
						case ILOpCode.Ldc_i4_2:
							if (val == 2)
								return true;
							break;
						case ILOpCode.Ldc_i4_3:
							if (val == 3)
								return true;
							break;
						case ILOpCode.Ldc_i4_4:
							if (val == 4)
								return true;
							break;
						case ILOpCode.Ldc_i4_5:
							if (val == 5)
								return true;
							break;
						case ILOpCode.Ldc_i4_6:
							if (val == 6)
								return true;
							break;
						case ILOpCode.Ldc_i4_7:
							if (val == 7)
								return true;
							break;
						case ILOpCode.Ldc_i4_8:
							if (val == 8)
								return true;
							break;
						default:
							ILParser.SkipOperand(ref blob, code);
							break;
					}
				}
			} else if (searchTermLiteralType != TypeCode.Empty) {
				ILOpCode expectedCode;
				switch (searchTermLiteralType) {
					case TypeCode.Single:
						expectedCode = ILOpCode.Ldc_r4;
						break;
					case TypeCode.Double:
						expectedCode = ILOpCode.Ldc_r8;
						break;
					case TypeCode.String:
						expectedCode = ILOpCode.Ldstr;
						break;
					default:
						throw new InvalidOperationException();
				}
				while (blob.RemainingBytes > 0) {
					var code = ILParser.DecodeOpCode(ref blob);
					if (code != expectedCode) {
						ILParser.SkipOperand(ref blob, code);
						continue;
					}
					switch (code) {
						case ILOpCode.Ldc_r4:
							if ((float)searchTermLiteralValue == blob.ReadSingle())
								return true;
							break;
						case ILOpCode.Ldc_r8:
							if ((double)searchTermLiteralValue == blob.ReadDouble())
								return true;
							break;
						case ILOpCode.Ldstr:
							if ((string)searchTermLiteralValue == ILParser.DecodeUserString(ref blob, module))
								return true;
							break;
					}
				}
			} else {
				while (blob.RemainingBytes > 0) {
					var code = ILParser.DecodeOpCode(ref blob);
					if (code != ILOpCode.Ldstr) {
						ILParser.SkipOperand(ref blob, code);
						continue;
					}
					if (IsMatch(t => ILParser.DecodeUserString(ref blob, module)))
						return true;
				}
			}
			return false;
		}
	}

	enum MemberSearchKind
	{
		All,
		Field,
		Property,
		Event,
		Method
	}

	class MemberSearchStrategy : AbstractSearchStrategy
	{
		MemberSearchKind searchKind;

		public MemberSearchStrategy(string term, MemberSearchKind searchKind = MemberSearchKind.All)
			: this(new[] { term }, searchKind)
		{
		}

		public MemberSearchStrategy(string[] terms, MemberSearchKind searchKind = MemberSearchKind.All)
			: base(terms)
		{
			this.searchKind = searchKind;
		}

		protected override bool IsMatch(FieldDefinition field, Language language)
		{
			return (searchKind == MemberSearchKind.All || searchKind == MemberSearchKind.Field) && MatchName(field, language);
		}

		protected override bool IsMatch(PropertyDefinition property, Language language)
		{
			return (searchKind == MemberSearchKind.All || searchKind == MemberSearchKind.Property) && MatchName(property, language);
		}

		protected override bool IsMatch(EventDefinition ev, Language language)
		{
			return (searchKind == MemberSearchKind.All || searchKind == MemberSearchKind.Event) && MatchName(ev, language);
		}

		protected override bool IsMatch(MethodDefinition m, Language language)
		{
			return (searchKind == MemberSearchKind.All || searchKind == MemberSearchKind.Method) && MatchName(m, language);
		}
	}

	class TypeSearchStrategy : AbstractSearchStrategy
	{
		public TypeSearchStrategy(params string[] terms)
			: base(terms)
		{
		}

		public override void Search(TypeDefinition type, Language language, Action<SearchResult> addResult)
		{
			if (MatchName(type, language)) {
				string name = language.TypeToString(type, includeNamespace: false);
				var metadata = type.Module.GetMetadataReader();
				var declaringType = type.This().GetDeclaringType();
				addResult(new SearchResult {
					Member = type,
					Fitness = CalculateFitness(type),
					Image = TypeTreeNode.GetIcon(type),
					Name = name,
					LocationImage = !declaringType.IsNil ? TypeTreeNode.GetIcon(new TypeDefinition(type.Module, declaringType)) : Images.Namespace,
					Location = !declaringType.IsNil ? language.TypeToString(new TypeDefinition(type.Module, declaringType), includeNamespace: true) : type.Handle.GetFullTypeName(metadata).TopLevelTypeName.Namespace
				});
			}

			foreach (var nestedType in type.This().GetNestedTypes()) {
				Search(new TypeDefinition(type.Module, nestedType), language, addResult);
			}
		}
	}

	class TypeAndMemberSearchStrategy : AbstractSearchStrategy
	{
		public TypeAndMemberSearchStrategy(params string[] terms)
			: base(terms)
		{
		}

		public override void Search(TypeDefinition type, Language language, Action<SearchResult> addResult)
		{
			if (MatchName(type, language))
			{
				string name = language.TypeToString(type, includeNamespace: false);
				var metadata = type.Module.GetMetadataReader();
				var declaringType = type.This().GetDeclaringType();
				addResult(new SearchResult {
					Member = type,
					Image = TypeTreeNode.GetIcon(type),
					Fitness = CalculateFitness(type),
					Name = name,
					LocationImage = !declaringType.IsNil ? TypeTreeNode.GetIcon(new TypeDefinition(type.Module, declaringType)) : Images.Namespace,
					Location = !declaringType.IsNil ? language.TypeToString(new TypeDefinition(type.Module, declaringType), includeNamespace: true) : type.Handle.GetFullTypeName(metadata).TopLevelTypeName.Namespace
				});
			}

			base.Search(type, language, addResult);
		}

		protected override bool IsMatch(FieldDefinition field, Language language)
		{
			return MatchName(field, language);
		}

		protected override bool IsMatch(PropertyDefinition property, Language language)
		{
			return MatchName(property, language);
		}

		protected override bool IsMatch(EventDefinition ev, Language language)
		{
			return MatchName(ev, language);
		}

		protected override bool IsMatch(MethodDefinition m, Language language)
		{
			return MatchName(m, language);
		}
	}
}<|MERGE_RESOLUTION|>--- conflicted
+++ resolved
@@ -166,11 +166,7 @@
 			}
 		}
 
-<<<<<<< HEAD
-		void Add<T>(IEnumerable<T> items, TypeDefinition type, Language language, Action<SearchResult> addResult, Func<T, Language, bool> matcher, Func<T, ImageSource> image) where T : IMetadataEntity
-=======
-		void Add<T>(Func<IEnumerable<T>> itemsGetter, TypeDefinition type, Language language, Action<SearchResult> addResult, Func<T, Language, bool> matcher, Func<T, ImageSource> image) where T : MemberReference
->>>>>>> 8c82d98a
+		void Add<T>(Func<IEnumerable<T>> itemsGetter, TypeDefinition type, Language language, Action<SearchResult> addResult, Func<T, Language, bool> matcher, Func<T, ImageSource> image) where T : IMetadataEntity
 		{
 			IEnumerable<T> items = Enumerable.Empty<T>();
 			try {
@@ -194,19 +190,12 @@
 
 		public virtual void Search(TypeDefinition type, Language language, Action<SearchResult> addResult)
 		{
-<<<<<<< HEAD
 			var td = type.This();
 			var metadata = type.Module.GetMetadataReader();
-			Add(td.GetFields().Select(f => new FieldDefinition(type.Module, f)), type, language, addResult, IsMatch, FieldTreeNode.GetIcon);
-			Add(td.GetProperties().Select(p => new PropertyDefinition(type.Module, p)), type, language, addResult, IsMatch, p => PropertyTreeNode.GetIcon(p));
-			Add(td.GetEvents().Select(e => new EventDefinition(type.Module, e)), type, language, addResult, IsMatch, EventTreeNode.GetIcon);
-			Add(td.GetMethods().Where(m => NotSpecialMethod(m, metadata)).Select(m => new MethodDefinition(type.Module, m)), type, language, addResult, IsMatch, MethodTreeNode.GetIcon);
-=======
-			Add(() => type.Fields, type, language, addResult, IsMatch, FieldTreeNode.GetIcon);
-			Add(() => type.Properties, type, language, addResult, IsMatch, p => PropertyTreeNode.GetIcon(p));
-			Add(() => type.Events, type, language, addResult, IsMatch, EventTreeNode.GetIcon);
-			Add(() => type.Methods.Where(NotSpecialMethod), type, language, addResult, IsMatch, MethodTreeNode.GetIcon);
->>>>>>> 8c82d98a
+			Add(() => td.GetFields().Select(f => new FieldDefinition(type.Module, f)), type, language, addResult, IsMatch, FieldTreeNode.GetIcon);
+			Add(() => td.GetProperties().Select(p => new PropertyDefinition(type.Module, p)), type, language, addResult, IsMatch, p => PropertyTreeNode.GetIcon(p));
+			Add(() => td.GetEvents().Select(e => new EventDefinition(type.Module, e)), type, language, addResult, IsMatch, EventTreeNode.GetIcon);
+			Add(() => td.GetMethods().Where(m => NotSpecialMethod(m, metadata)).Select(m => new MethodDefinition(type.Module, m)), type, language, addResult, IsMatch, MethodTreeNode.GetIcon);
 
 			foreach (var nestedType in td.GetNestedTypes()) {
 				Search(new TypeDefinition(type.Module, nestedType), language, addResult);
