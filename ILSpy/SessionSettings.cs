﻿// Copyright (c) 2011 AlphaSierraPapa for the SharpDevelop Team
// 
// Permission is hereby granted, free of charge, to any person obtaining a copy of this
// software and associated documentation files (the "Software"), to deal in the Software
// without restriction, including without limitation the rights to use, copy, modify, merge,
// publish, distribute, sublicense, and/or sell copies of the Software, and to permit persons
// to whom the Software is furnished to do so, subject to the following conditions:
// 
// The above copyright notice and this permission notice shall be included in all copies or
// substantial portions of the Software.
// 
// THE SOFTWARE IS PROVIDED "AS IS", WITHOUT WARRANTY OF ANY KIND, EXPRESS OR IMPLIED,
// INCLUDING BUT NOT LIMITED TO THE WARRANTIES OF MERCHANTABILITY, FITNESS FOR A PARTICULAR
// PURPOSE AND NONINFRINGEMENT. IN NO EVENT SHALL THE AUTHORS OR COPYRIGHT HOLDERS BE LIABLE
// FOR ANY CLAIM, DAMAGES OR OTHER LIABILITY, WHETHER IN AN ACTION OF CONTRACT, TORT OR
// OTHERWISE, ARISING FROM, OUT OF OR IN CONNECTION WITH THE SOFTWARE OR THE USE OR OTHER
// DEALINGS IN THE SOFTWARE.

using System;
using System.Collections.Generic;
using System.ComponentModel;
using System.Globalization;
using System.Linq;
using System.Runtime.CompilerServices;
using System.Text;
using System.Text.RegularExpressions;
using System.Windows;
using System.Xml.Linq;

using ICSharpCode.ILSpy.Docking;
using ICSharpCode.ILSpy.Themes;
using ICSharpCode.ILSpyX.Search;

namespace ICSharpCode.ILSpy
{
	/// <summary>
	/// Per-session setting:
	/// Loaded at startup; saved at exit.
	/// </summary>
	public sealed class SessionSettings : ISettingsSection
	{
<<<<<<< HEAD
		public SessionSettings(ILSpySettings spySettings)
		{
			XElement doc = spySettings["SessionSettings"];

			XElement? filterSettings = doc.Element("FilterSettings");
			if (filterSettings == null)
				filterSettings = new XElement("FilterSettings");

			this.LanguageSettings = new LanguageSettings(filterSettings);

			this.ActiveAssemblyList = (string)doc.Element("ActiveAssemblyList");

			XElement? activeTreeViewPath = doc.Element("ActiveTreeViewPath");
			if (activeTreeViewPath != null)
			{
				this.ActiveTreeViewPath = activeTreeViewPath.Elements().Select(e => Unescape((string)e)).ToArray();
			}
			this.ActiveAutoLoadedAssembly = (string)doc.Element("ActiveAutoLoadedAssembly");

			this.WindowState = FromString((string)doc.Element("WindowState"), WindowState.Normal);
			this.WindowBounds = FromString((string)doc.Element("WindowBounds"), DefaultWindowBounds);
			this.SelectedSearchMode = FromString((string)doc.Element("SelectedSearchMode"), SearchMode.TypeAndMember);
			this.Theme = FromString((string)doc.Element(nameof(Theme)), ThemeManager.Current.DefaultTheme);
			string? currentCulture = (string)doc.Element(nameof(CurrentCulture));
			this.CurrentCulture = string.IsNullOrEmpty(currentCulture) ? null : currentCulture;

			this.DockLayout = new DockLayoutSettings(doc.Element("DockLayout"));
		}

		public event PropertyChangedEventHandler? PropertyChanged;

		void OnPropertyChanged([CallerMemberName] string? propertyName = null)
=======
		public XName SectionName => "SessionSettings";

		public void LoadFromXml(XElement section)
>>>>>>> f1051474
		{
			XElement filterSettings = section.Element("FilterSettings") ?? new XElement("FilterSettings");

			LanguageSettings = new(filterSettings, this);
			LanguageSettings.PropertyChanged += (sender, e) => PropertyChanged?.Invoke(sender, e);

			ActiveAssemblyList = (string)section.Element("ActiveAssemblyList");
			ActiveTreeViewPath = section.Element("ActiveTreeViewPath")?.Elements().Select(e => Unescape((string)e)).ToArray();
			ActiveAutoLoadedAssembly = (string)section.Element("ActiveAutoLoadedAssembly");
			WindowState = FromString((string)section.Element("WindowState"), WindowState.Normal);
			WindowBounds = FromString((string)section.Element("WindowBounds"), DefaultWindowBounds);
			SelectedSearchMode = FromString((string)section.Element("SelectedSearchMode"), SearchMode.TypeAndMember);
			Theme = FromString((string)section.Element(nameof(Theme)), ThemeManager.Current.DefaultTheme);
			var culture = (string)section.Element(nameof(CurrentCulture));
			CurrentCulture = string.IsNullOrEmpty(culture) ? null : culture;
			DockLayout = new(section.Element("DockLayout"));
		}

		public LanguageSettings LanguageSettings { get; set; }

		public SearchMode SelectedSearchMode { get; set; }

		private string theme;
		public string Theme {
			get => theme;
			set => SetProperty(ref theme, value);
		}

		public string[] ActiveTreeViewPath;
		public string ActiveAutoLoadedAssembly;

		string currentCulture;

		public string CurrentCulture {
			get { return currentCulture; }
			set {
				if (currentCulture != value)
				{
					currentCulture = value;
					OnPropertyChanged();
				}
			}
		}

		public string? ActiveAssemblyList {
			get => activeAssemblyList;
			set {
				if (value != null && value != activeAssemblyList)
				{
					activeAssemblyList = value;
					OnPropertyChanged();
				}
			}
		}

		public WindowState WindowState;
		public Rect WindowBounds;
		internal static Rect DefaultWindowBounds = new(10, 10, 750, 550);

		public DockLayoutSettings DockLayout { get; set; }

		public XElement SaveToXml()
		{
			var section = new XElement(SectionName);

			section.Add(this.LanguageSettings.SaveAsXml());
			if (this.ActiveAssemblyList != null)
			{
				section.Add(new XElement("ActiveAssemblyList", this.ActiveAssemblyList));
			}
			if (this.ActiveTreeViewPath != null)
			{
				section.Add(new XElement("ActiveTreeViewPath", ActiveTreeViewPath.Select(p => new XElement("Node", Escape(p)))));
			}
			if (this.ActiveAutoLoadedAssembly != null)
			{
				section.Add(new XElement("ActiveAutoLoadedAssembly", this.ActiveAutoLoadedAssembly));
			}
			section.Add(new XElement("WindowState", ToString(this.WindowState)));
			section.Add(new XElement("WindowBounds", ToString(this.WindowBounds)));
			section.Add(new XElement("SelectedSearchMode", ToString(this.SelectedSearchMode)));
			section.Add(new XElement(nameof(Theme), ToString(this.Theme)));
			if (this.CurrentCulture != null)
			{
				section.Add(new XElement(nameof(CurrentCulture), this.CurrentCulture));
			}
			var dockLayoutElement = new XElement("DockLayout");
			if (DockLayout.Valid)
			{
				dockLayoutElement.Add(DockLayout.SaveAsXml());
			}
			section.Add(dockLayoutElement);

			return section;
		}

<<<<<<< HEAD
		static Regex regex = new Regex("\\\\x(?<num>[0-9A-f]{4})");
		private string? activeAssemblyList;
=======
		static Regex regex = new("\\\\x(?<num>[0-9A-f]{4})");
		private string activeAssemblyList;
>>>>>>> f1051474

		static string Escape(string p)
		{
			StringBuilder sb = new();
			foreach (char ch in p)
			{
				if (char.IsLetterOrDigit(ch))
					sb.Append(ch);
				else
					sb.AppendFormat("\\x{0:X4}", (int)ch);
			}
			return sb.ToString();
		}

		static string Unescape(string p)
		{
			return regex.Replace(p, m => ((char)int.Parse(m.Groups["num"].Value, NumberStyles.HexNumber)).ToString());
		}

		static T FromString<T>(string? s, T defaultValue)
		{
			if (s == null)
				return defaultValue;
			try
			{
				TypeConverter c = TypeDescriptor.GetConverter(typeof(T));
				return (T)c.ConvertFromInvariantString(s);
			}
			catch (FormatException)
			{
				return defaultValue;
			}
		}

		static string ToString<T>(T obj)
		{
			TypeConverter c = TypeDescriptor.GetConverter(typeof(T));
			return c.ConvertToInvariantString(obj);
		}

		public event PropertyChangedEventHandler PropertyChanged;

		private void OnPropertyChanged([CallerMemberName] string propertyName = null)
		{
			PropertyChanged?.Invoke(this, new(propertyName));
		}

		private bool SetProperty<T>(ref T field, T value, [CallerMemberName] string propertyName = null)
		{
			if (EqualityComparer<T>.Default.Equals(field, value))
				return false;
			field = value;
			OnPropertyChanged(propertyName);
			return true;
		}
	}
}<|MERGE_RESOLUTION|>--- conflicted
+++ resolved
@@ -39,44 +39,9 @@
 	/// </summary>
 	public sealed class SessionSettings : ISettingsSection
 	{
-<<<<<<< HEAD
-		public SessionSettings(ILSpySettings spySettings)
-		{
-			XElement doc = spySettings["SessionSettings"];
-
-			XElement? filterSettings = doc.Element("FilterSettings");
-			if (filterSettings == null)
-				filterSettings = new XElement("FilterSettings");
-
-			this.LanguageSettings = new LanguageSettings(filterSettings);
-
-			this.ActiveAssemblyList = (string)doc.Element("ActiveAssemblyList");
-
-			XElement? activeTreeViewPath = doc.Element("ActiveTreeViewPath");
-			if (activeTreeViewPath != null)
-			{
-				this.ActiveTreeViewPath = activeTreeViewPath.Elements().Select(e => Unescape((string)e)).ToArray();
-			}
-			this.ActiveAutoLoadedAssembly = (string)doc.Element("ActiveAutoLoadedAssembly");
-
-			this.WindowState = FromString((string)doc.Element("WindowState"), WindowState.Normal);
-			this.WindowBounds = FromString((string)doc.Element("WindowBounds"), DefaultWindowBounds);
-			this.SelectedSearchMode = FromString((string)doc.Element("SelectedSearchMode"), SearchMode.TypeAndMember);
-			this.Theme = FromString((string)doc.Element(nameof(Theme)), ThemeManager.Current.DefaultTheme);
-			string? currentCulture = (string)doc.Element(nameof(CurrentCulture));
-			this.CurrentCulture = string.IsNullOrEmpty(currentCulture) ? null : currentCulture;
-
-			this.DockLayout = new DockLayoutSettings(doc.Element("DockLayout"));
-		}
-
-		public event PropertyChangedEventHandler? PropertyChanged;
-
-		void OnPropertyChanged([CallerMemberName] string? propertyName = null)
-=======
 		public XName SectionName => "SessionSettings";
 
 		public void LoadFromXml(XElement section)
->>>>>>> f1051474
 		{
 			XElement filterSettings = section.Element("FilterSettings") ?? new XElement("FilterSettings");
 
@@ -173,13 +138,8 @@
 			return section;
 		}
 
-<<<<<<< HEAD
-		static Regex regex = new Regex("\\\\x(?<num>[0-9A-f]{4})");
+		static Regex regex = new("\\\\x(?<num>[0-9A-f]{4})");
 		private string? activeAssemblyList;
-=======
-		static Regex regex = new("\\\\x(?<num>[0-9A-f]{4})");
-		private string activeAssemblyList;
->>>>>>> f1051474
 
 		static string Escape(string p)
 		{
