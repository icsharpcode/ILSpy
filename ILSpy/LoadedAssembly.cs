--- conflicted
+++ resolved
@@ -177,9 +177,6 @@
 			}
 			return module;
 		}
-<<<<<<< HEAD
-		
-=======
 
 		void LoadSymbols(PEFile module)
 		{
@@ -244,7 +241,6 @@
 			memory.Position = 0;
 			return memory;
 		}
->>>>>>> b4a63c4c
 
 		[ThreadStatic]
 		static int assemblyLoadDisableCount;
