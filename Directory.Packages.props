--- conflicted
+++ resolved
@@ -27,11 +27,7 @@
     <PackageVersion Include="Microsoft.NET.Test.Sdk" Version="17.12.0" />
     <PackageVersion Include="Microsoft.NETCore.ILAsm" Version="9.0.0" />
     <PackageVersion Include="Microsoft.NETCore.ILDAsm" Version="9.0.0" />
-<<<<<<< HEAD
     <PackageVersion Include="Microsoft.Sbom.Targets" Version="3.1.0" />
-=======
-    <PackageVersion Include="Microsoft.Sbom.Targets" Version="3.0.1" />
->>>>>>> f5e85124
     <PackageVersion Include="Microsoft.SourceLink.GitHub" Version="8.0.0" />
     <PackageVersion Include="Microsoft.Xaml.Behaviors.Wpf" Version="1.1.135" />
     <PackageVersion Include="Mono.Cecil" Version="0.11.6" />
@@ -49,19 +45,11 @@
     <PackageVersion Include="System.Reflection.Metadata" Version="9.0.1" />
     <PackageVersion Include="System.Resources.Extensions" Version="9.0.1" />
     <PackageVersion Include="System.Runtime.CompilerServices.Unsafe" Version="6.1.0" />
-<<<<<<< HEAD
-    <PackageVersion Include="TomsToolbox.Composition.MicrosoftExtensions" Version="2.21.0" />
-    <PackageVersion Include="TomsToolbox.Wpf.Composition" Version="2.20.0" />
-    <PackageVersion Include="TomsToolbox.Wpf.Composition.AttributedModel" Version="2.21.0" />
-    <PackageVersion Include="TomsToolbox.Wpf.Styles" Version="2.21.0" />
-    <PackageVersion Include="coverlet.collector" Version="6.0.4" />
-=======
     <PackageVersion Include="TomsToolbox.Composition.MicrosoftExtensions" Version="2.22.0" />
     <PackageVersion Include="TomsToolbox.Wpf.Composition" Version="2.22.0" />
     <PackageVersion Include="TomsToolbox.Wpf.Composition.AttributedModel" Version="2.22.0" />
     <PackageVersion Include="TomsToolbox.Wpf.Styles" Version="2.22.0" />
     <PackageVersion Include="coverlet.collector" Version="6.0.3" />
->>>>>>> f5e85124
     <PackageVersion Include="System.Net.Http" Version="4.3.4" />
     <PackageVersion Include="System.Private.Uri" Version="4.3.2" />
     <PackageVersion Include="System.Text.RegularExpressions" Version="4.3.1" />
