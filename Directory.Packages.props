--- conflicted
+++ resolved
@@ -46,12 +46,8 @@
     <PackageVersion Include="System.Reflection.Metadata" Version="8.0.0" />
     <PackageVersion Include="System.Resources.Extensions" Version="8.0.0" />
     <PackageVersion Include="System.Runtime.CompilerServices.Unsafe" Version="6.0.0" />
-<<<<<<< HEAD
     <PackageVersion Include="TomsToolbox.Wpf" Version="2.15.0" />
-    <PackageVersion Include="TomsToolbox.Wpf.Styles" Version="2.14.0" />
-=======
     <PackageVersion Include="TomsToolbox.Wpf.Styles" Version="2.15.0" />
->>>>>>> f037eb6a
     <PackageVersion Include="coverlet.collector" Version="6.0.2" />
   </ItemGroup>
 </Project>