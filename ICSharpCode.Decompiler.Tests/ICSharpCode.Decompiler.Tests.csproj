﻿<?xml version="1.0" encoding="utf-8"?>
<Project Sdk="Microsoft.NET.Sdk">

  <PropertyGroup>
    <TargetFramework>net461</TargetFramework>

    <AllowUnsafeBlocks>True</AllowUnsafeBlocks>

    <NoWarn>$(NoWarn),67,169,1058,728,1720,649</NoWarn>

    <GenerateAssemblyInfo>False</GenerateAssemblyInfo>

    <EnableDefaultItems>false</EnableDefaultItems>

    <OutputType>Exe</OutputType>
    <StartupObject>ICSharpCode.Decompiler.Tests.Stub</StartupObject>
    <AutoGenerateBindingRedirects>True</AutoGenerateBindingRedirects>

    <SignAssembly>True</SignAssembly>
    <AssemblyOriginatorKeyFile>..\ICSharpCode.Decompiler\ICSharpCode.Decompiler.snk</AssemblyOriginatorKeyFile>
  </PropertyGroup>

  <PropertyGroup Condition="'$(Configuration)' == 'Debug'">
    <DebugType>full</DebugType>
    <DebugSymbols>true</DebugSymbols>
  </PropertyGroup>

  <PropertyGroup Condition="'$(Configuration)' == 'Release'">
    <DebugType>pdbonly</DebugType>
    <DebugSymbols>true</DebugSymbols>
  </PropertyGroup>

  <ItemGroup>
    <PackageReference Include="DiffLib" Version="1.0.0.55" />
    <PackageReference Include="Microsoft.CodeAnalysis.CSharp" Version="2.3.2" />
    <PackageReference Include="System.Collections.Immutable" Version="1.4.0" />
    <PackageReference Include="NUnit" Version="2.6.3" />
    <PackageReference Include="NUnitTestAdapter" Version="2.0.0" />
  </ItemGroup>

  <ItemGroup>
    <ProjectReference Include="..\cecil\Mono.Cecil.csproj" AdditionalProperties="NuGetRestoreTargets=;ResolveNuGetPackages=false" />
    <ProjectReference Include="..\ICSharpCode.Decompiler\ICSharpCode.Decompiler.csproj" />
  </ItemGroup>

  <ItemGroup>
<<<<<<< HEAD
    <None Include="TestCases\ILPretty\FSharpUsing.fs" />
    <None Include="TestCases\ILPretty\FSharpUsing_Debug.il" />
    <None Include="TestCases\ILPretty\FSharpUsing_Release.il" />
=======
    <None Include="TestCases\Correctness\Jmp.il" />
>>>>>>> 14448071
    <None Include="TestCases\Correctness\BitNot.il" />
    <None Include="TestCases\Correctness\Readme.txt" />
  </ItemGroup>

  <ItemGroup>
    <Compile Include="DataFlowTest.cs" />
<<<<<<< HEAD
    <None Include="TestCases\ILPretty\FSharpUsing_Debug.cs" />
    <None Include="TestCases\ILPretty\FSharpUsing_Release.cs" />
=======
    <Compile Include="TestCases\Correctness\LINQRaytracer.cs" />
    <Compile Include="TestCases\Pretty\DelegateConstruction.cs" />
>>>>>>> 14448071
    <Compile Include="Helpers\CodeAssert.cs" />
    <Compile Include="Helpers\SdkUtility.cs" />
    <Compile Include="Helpers\RemoveCompilerAttribute.cs" />
    <Compile Include="Helpers\Tester.cs" />
    <Compile Include="Helpers\TypeSystemHelper.cs" />
    <Compile Include="ILPrettyTestRunner.cs" />
    <Compile Include="Stub.cs" />
    <Compile Include="TestCases\Correctness\Loops.cs" />
    <Compile Include="TestCases\Correctness\NullableTests.cs" />
    <Compile Include="TestCases\Correctness\TrickyTypes.cs" />
    <Compile Include="TestCases\Correctness\Using.cs" />
    <Compile Include="TestCases\ILPretty\Issue379.cs" />
    <Compile Include="TestCases\Pretty\FixProxyCalls.cs" />
    <Compile Include="TestCases\Pretty\InitializerTests.cs" />
    <None Include="TestCases\ILPretty\Issue646.cs" />
    <Compile Include="TestCases\Pretty\Async.cs" />
    <Compile Include="TestCases\Pretty\CheckedUnchecked.cs" />
    <Compile Include="TestCases\Pretty\Generics.cs" />
    <Compile Include="TestCases\Pretty\LiftedOperators.cs" />
    <Compile Include="PrettyTestRunner.cs" />
    <Compile Include="RoundtripAssembly.cs" />
    <Compile Include="TestCases\Correctness\Capturing.cs" />
    <Compile Include="TestCases\Correctness\OverloadResolution.cs" />
    <Compile Include="TestCases\Pretty\AnonymousTypes.cs" />
    <Compile Include="TestCases\Correctness\Async.cs" />
    <Compile Include="TestCases\Correctness\CompoundAssignment.cs" />
    <Compile Include="TestCases\Correctness\ConditionalAttr.cs" />
    <Compile Include="TestCases\Correctness\ControlFlow.cs" />
    <Compile Include="TestCases\Correctness\Conversions.cs" />
    <Compile Include="TestCases\Correctness\DecimalFields.cs" />
    <Compile Include="TestCases\Correctness\Comparisons.cs" />
    <Compile Include="TestCases\Correctness\Generics.cs" />
    <Compile Include="TestCases\Correctness\HelloWorld.cs" />
    <Compile Include="TestCases\Correctness\InitializerTests.cs" />
    <Compile Include="TestCases\Correctness\MemberLookup.cs" />
    <Compile Include="TestCases\Correctness\PropertiesAndEvents.cs" />
    <Compile Include="TestCases\Correctness\Switch.cs" />
    <Compile Include="TestCases\Correctness\UndocumentedExpressions.cs" />
    <Compile Include="TestCases\Correctness\UnsafeCode.cs" />
    <Compile Include="TestCases\Correctness\ValueTypeCall.cs" />
    <Compile Include="CorrectnessTestRunner.cs" />
    <Compile Include="TestCases\Pretty\AutoProperties.cs" />
    <Compile Include="TestCases\Pretty\Lock.cs" />
    <Compile Include="TestCases\Pretty\Loops.cs" />
    <Compile Include="TestCases\Correctness\YieldReturn.cs" />
    <Compile Include="TestCases\Pretty\CompoundAssignmentTest.cs" />
    <Compile Include="TestCases\Pretty\ExceptionHandling.cs" />
    <Compile Include="TestCases\Pretty\HelloWorld.cs" />
    <Compile Include="TestCases\Pretty\InlineAssignmentTest.cs" />
    <Compile Include="TestCases\Pretty\PInvoke.cs" />
    <Compile Include="TestCases\Pretty\PropertiesAndEvents.cs" />
    <Compile Include="TestCases\Pretty\QueryExpressions.cs" />
    <Compile Include="TestCases\Pretty\ShortCircuit.cs" />
    <Compile Include="TestCases\Pretty\Switch.cs" />
    <Compile Include="TestCases\Pretty\TypeAnalysisTests.cs" />
    <Compile Include="TestCases\Pretty\Using.cs" />
    <Compile Include="TestTraceListener.cs" />
    <Compile Include="Util\BitSetTests.cs" />
    <Compile Include="Util\IntervalTests.cs" />
    <Compile Include="Util\LongSetTests.cs" />
    <Compile Include="CustomAttributes\CustomAttributeTests.cs" />
    <Compile Include="CustomAttributes\S_AssemblyCustomAttribute.cs" />
    <Compile Include="CustomAttributes\S_CustomAttributeSamples.cs" />
    <Compile Include="CustomAttributes\S_CustomAttributes.cs" />
    <Compile Include="DecompilerTestBase.cs" />
    <Compile Include="CodeSampleFileParser.cs" />
  </ItemGroup>

  <ItemGroup>
    <None Include="TestCases\ILPretty\Issue646.il" />
    <None Include="TestCases\Pretty\HelloWorld.il">
      <DependentUpon>HelloWorld.cs</DependentUpon>
    </None>
    <None Include="TestCases\Pretty\InlineAssignmentTest.il">
      <DependentUpon>InlineAssignmentTest.cs</DependentUpon>
    </None>
    <None Include="TestCases\ILPretty\Issue379.il" />
    <None Include="TestCases\Pretty\Readme.txt" />
  </ItemGroup>

  <ItemGroup>
    <Service Include="{82a7f48d-3b50-4b1e-b82e-3ada8210c358}" />
  </ItemGroup>

</Project><|MERGE_RESOLUTION|>--- conflicted
+++ resolved
@@ -44,26 +44,20 @@
   </ItemGroup>
 
   <ItemGroup>
-<<<<<<< HEAD
+    <None Include="TestCases\Correctness\Jmp.il" />
     <None Include="TestCases\ILPretty\FSharpUsing.fs" />
     <None Include="TestCases\ILPretty\FSharpUsing_Debug.il" />
     <None Include="TestCases\ILPretty\FSharpUsing_Release.il" />
-=======
-    <None Include="TestCases\Correctness\Jmp.il" />
->>>>>>> 14448071
     <None Include="TestCases\Correctness\BitNot.il" />
     <None Include="TestCases\Correctness\Readme.txt" />
   </ItemGroup>
 
   <ItemGroup>
     <Compile Include="DataFlowTest.cs" />
-<<<<<<< HEAD
+    <Compile Include="TestCases\Correctness\LINQRaytracer.cs" />
+    <Compile Include="TestCases\Pretty\DelegateConstruction.cs" />
     <None Include="TestCases\ILPretty\FSharpUsing_Debug.cs" />
     <None Include="TestCases\ILPretty\FSharpUsing_Release.cs" />
-=======
-    <Compile Include="TestCases\Correctness\LINQRaytracer.cs" />
-    <Compile Include="TestCases\Pretty\DelegateConstruction.cs" />
->>>>>>> 14448071
     <Compile Include="Helpers\CodeAssert.cs" />
     <Compile Include="Helpers\SdkUtility.cs" />
     <Compile Include="Helpers\RemoveCompilerAttribute.cs" />
