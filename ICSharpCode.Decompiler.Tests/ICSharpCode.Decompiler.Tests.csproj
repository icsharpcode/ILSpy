--- conflicted
+++ resolved
@@ -81,11 +81,8 @@
     <Compile Include="DisassemblerPrettyTestRunner.cs" />
     <Compile Include="TestCases\ILPretty\ConstantBlobs.cs" />
     <Compile Include="TestCases\Pretty\OutVariables.cs" />
-<<<<<<< HEAD
+    <None Include="TestCases\VBPretty\VBCompoundAssign.cs" />
     <Compile Include="TestCases\Pretty\ThrowExpressions.cs" />
-=======
-    <None Include="TestCases\VBPretty\VBCompoundAssign.cs" />
->>>>>>> df13f0ce
     <None Include="TestCases\ILPretty\Issue1145.cs" />
     <Compile Include="TestCases\ILPretty\Issue1157.cs" />
     <None Include="TestCases\ILPretty\Unsafe.cs" />
